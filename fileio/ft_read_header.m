function [hdr] = ft_read_header(filename, varargin)

% FT_READ_HEADER reads header information from a variety of EEG, MEG and LFP
% files and represents the header information in a common data-independent
% format. The supported formats are listed below.
%
% Use as
%   hdr = ft_read_header(filename, ...)
%
% Additional options should be specified in key-value pairs and can be
%   'headerformat'   = string
%   'fallback'       = can be empty or 'biosig' (default = [])
%   'checkmaxfilter' = boolean, whether to check that maxfilter has been correctly applied (default = true)
%   'chanindx'       = list with channel indices in case of different sampling frequencies (only for EDF)
%   'coordsys'       = string, 'head' or 'dewar' (default = 'head')
%   'chantype'       = string or cell of strings, channel types to be read (NeuroOmega, BlackRock).
%
% This returns a header structure with the following elements
%   hdr.Fs                  sampling frequency
%   hdr.nChans              number of channels
%   hdr.nSamples            number of samples per trial
%   hdr.nSamplesPre         number of pre-trigger samples in each trial
%   hdr.nTrials             number of trials
%   hdr.label               Nx1 cell-array with the label of each channel
%   hdr.chantype            Nx1 cell-array with the channel type, see FT_CHANTYPE
%   hdr.chanunit            Nx1 cell-array with the physical units, see FT_CHANUNIT
%
% For some data formats that are recorded on animal electrophysiology
% systems (e.g. Neuralynx, Plexon), the following optional fields are
% returned, which allows for relating the timing of spike and LFP data
%   hdr.FirstTimeStamp      number, represented as 32 bit or 64 bit unsigned integer
%   hdr.TimeStampPerSample  number, represented in double precision
%
% For continuously recorded data, nSamplesPre=0 and nTrials=1.
%
% To use an external reading function, use key-value pair: 'headerformat', FUNCTION_NAME.
% (Function needs to be on the path, and take as input: filename)
%
% Use cfg.chantype='chaninfo' to get hdr.chaninfo table. For BlackRock
% specify decimation with chantype:skipfactor (e.g. cfg.chantype='analog:10')
%
% Depending on the file format, additional header information can be
% returned in the hdr.orig subfield.
%
% The following MEG dataformats are supported
%   CTF - VSM MedTech (*.ds, *.res4, *.meg4)
%   Neuromag - Elekta (*.fif)
%   BTi - 4D Neuroimaging (*.m4d, *.pdf, *.xyz)
%   Yokogawa (*.ave, *.con, *.raw)
%   NetMEG (*.nc)
%   ITAB - Chieti (*.mhd)
%   Tristan Babysquid (*.fif)
%
% The following EEG dataformats are supported
%   ANT - Advanced Neuro Technology, EEProbe (*.avr, *.eeg, *.cnt)
%   BCI2000 (*.dat)
%   Biosemi (*.bdf)
%   BrainVision (*.eeg, *.seg, *.dat, *.vhdr, *.vmrk)
%   CED - Cambridge Electronic Design (*.smr)
%   EGI - Electrical Geodesics, Inc. (*.egis, *.ave, *.gave, *.ses, *.raw, *.sbin, *.mff)
%   GTec (*.mat, *.hdf5)
%   Generic data formats (*.edf, *.gdf)
%   Megis/BESA (*.avr, *.swf, *.besa)
%   NeuroScan (*.eeg, *.cnt, *.avg)
%   Nexstim (*.nxe)
%   TMSi (*.Poly5)
%   Mega Neurone (directory)
%   Natus/Nicolet/Nervus (.e files)
%   Nihon Kohden (*.m00)
%
% The following spike and LFP dataformats are supported
%   Neuralynx (*.ncs, *.nse, *.nts, *.nev, *.nrd, *.dma, *.log)
%   Plextor (*.nex, *.plx, *.ddt)
%   CED - Cambridge Electronic Design (*.smr)
%   MPI - Max Planck Institute (*.dap)
%   Neurosim  (neurosim_spikes, neurosim_signals, neurosim_ds)
%   Windaq (*.wdq)
%
% The following NIRS dataformats are supported
%   BUCN - Birkbeck college, London (*.txt)
%
% The following Eyetracker dataformats are supported
%   EyeLink - SR Research (*.asc)
%   Tobii - (*.tsv)
%   SensoMotoric Instruments - (*.txt)
%
% See also FT_READ_DATA, FT_READ_EVENT, FT_WRITE_DATA, FT_WRITE_EVENT,
% FT_CHANTYPE, FT_CHANUNIT

% Copyright (C) 2003-2016 Robert Oostenveld
%
% This file is part of FieldTrip, see http://www.fieldtriptoolbox.org
% for the documentation and details.
%
%    FieldTrip is free software: you can redistribute it and/or modify
%    it under the terms of the GNU General Public License as published by
%    the Free Software Foundation, either version 3 of the License, or
%    (at your option) any later version.
%
%    FieldTrip is distributed in the hope that it will be useful,
%    but WITHOUT ANY WARRANTY; without even the implied warranty of
%    MERCHANTABILITY or FITNESS FOR A PARTICULAR PURPOSE.  See the
%    GNU General Public License for more details.
%
%    You should have received a copy of the GNU General Public License
%    along with FieldTrip. If not, see <http://www.gnu.org/licenses/>.
%
% $Id$

% TODO channel renaming should be made a general option (see bham_bdf)

persistent cacheheader        % for caching the full header
persistent cachechunk         % for caching the res4 chunk when doing realtime analysis on the CTF scanner
persistent db_blob            % for fcdc_mysql

if isempty(db_blob)
  db_blob = false;
end

if iscell(filename)
  % use recursion to read events from multiple files
  ft_warning('concatenating header from %d files', numel(filename));
  hdr = cell(size(filename));
  for i=1:numel(filename)
    hdr{i} = ft_read_header(filename{i}, varargin{:});
  end
  ntrl = nan(size(filename));
  nsmp = nan(size(filename));
  for i=1:numel(filename)
    assert(isequal(hdr{i}.label, hdr{1}.label));
    assert(isequal(hdr{i}.Fs, hdr{1}.Fs));
    ntrl(i) = hdr{i}.nTrials;
    nsmp(i) = hdr{i}.nSamples;
  end
  combined      = hdr{1};
  combined.orig = hdr; % store the original header details of each file
  if all(ntrl==1)
    % each file is a continuous recording
    combined.nTrials  = ntrl(1);
    combined.nSamples = sum(nsmp);
  elseif all(nsmp==nsmp(1))
    % each file holds segments of the same length
    combined.nTrials  = sum(ntrl);
    combined.nSamples = nsmp(1);
  else
    ft_error('cannot concatenate files');
  end
  % return the header of the concatenated datafiles
  hdr = combined;
  return
end

% get the options
headerformat   = ft_getopt(varargin, 'headerformat');
retry          = ft_getopt(varargin, 'retry', false);     % the default is not to retry reading the header
chanindx       = ft_getopt(varargin, 'chanindx');         % this is used for EDF with different sampling rates
coordsys       = ft_getopt(varargin, 'coordsys', 'head'); % this is used for ctf and neuromag_mne, it can be head or dewar
coilaccuracy   = ft_getopt(varargin, 'coilaccuracy');     % empty, or a number between 0-2
<<<<<<< HEAD
chantype       = ft_getopt(varargin, 'chantype', {});   
=======
chantype       = ft_getopt(varargin, 'chantype', {});
>>>>>>> 05f1da97
if ~iscell(chantype); chantype = {chantype}; end

% optionally get the data from the URL and make a temporary local copy
filename = fetch_url(filename);

if isempty(headerformat)
  % only do the autodetection if the format was not specified
  headerformat = ft_filetype(filename);
end

if iscell(headerformat)
  % this happens for datasets specified as cell-array for concatenation
  headerformat = headerformat{1};
end

if strcmp(headerformat, 'compressed')
  % the file is compressed, unzip on the fly
  inflated     = true;
  filename     = inflate_file(filename);
  headerformat = ft_filetype(filename);
else
  inflated     = false;
end

realtime = any(strcmp(headerformat, {'fcdc_buffer', 'ctf_shm', 'fcdc_mysql'}));

% The checkUniqueLabels flag is used for the realtime buffer in case
% it contains fMRI data. It prevents 1000000 voxel names to be checked
% for uniqueness. fMRI users will probably never use channel names
% for anything.

if realtime
  % skip the rest of the initial checks to increase the speed for realtime operation
  
  checkUniqueLabels = false;
  % the cache and fallback option should always be false for realtime processing
  cache    = false;
  fallback = false;
  
else
  % check whether the file or directory exists
  if  ~exist(filename, 'file')
    ft_error('file or directory ''%s'' does not exist', filename);
  end
  
  checkUniqueLabels = true;
  % get the rest of the options, this is skipped for realtime operation
  cache          = ft_getopt(varargin, 'cache');
  fallback       = ft_getopt(varargin, 'fallback');
  checkmaxfilter = ft_getopt(varargin, 'checkmaxfilter', true);
  
  if isempty(cache)
    if any(strcmp(headerformat, {'bci2000_dat', 'eyelink_asc', 'gtec_mat', 'gtec_hdf5', 'mega_neurone', 'smi_txt', 'biosig'}))
      cache = true;
    else
      cache = false;
    end
  end
  
  % ensure that the headerfile and datafile are defined, which are sometimes different than the name of the dataset
  [filename, headerfile, datafile] = dataset2files(filename, headerformat);
  if ~strcmp(filename, headerfile) && ~ft_filetype(filename, 'ctf_ds') && ~ft_filetype(filename, 'fcdc_buffer_offline') && ~ft_filetype(filename, 'fcdc_matbin')
    filename     = headerfile;                % this function should read the headerfile, not the dataset
    headerformat = ft_filetype(filename);     % update the filetype
  end
end % if skip initial check

% implement the caching in a data-format independent way
if cache && exist(headerfile, 'file') && ~isempty(cacheheader)
  % try to get the header from cache
  details = dir(headerfile);
  if isequal(details, cacheheader.details)
    % the header file has not been updated, fetch it from the cache
    % fprintf('got header from cache\n');
    hdr = rmfield(cacheheader, 'details');
    
    switch ft_filetype(datafile)
      case {'ctf_ds' 'ctf_meg4' 'ctf_old' 'read_ctf_res4'}
        % for realtime analysis end-of-file-chasing the res4 does not correctly
        % estimate the number of samples, so we compute it on the fly
        sz = 0;
        files = dir([filename '/*.*meg4']);
        for j=1:numel(files)
          sz = sz + files(j).bytes;
        end
        hdr.nTrials = floor((sz - 8) / (hdr.nChans*4) / hdr.nSamples);
    end
    
    return
  end % if the details correspond
end % if cache

% the support for head/dewar coordinates is still limited
if strcmp(coordsys, 'dewar') && ~any(strcmp(headerformat, {'fcdc_buffer', 'ctf_ds', 'ctf_meg4', 'ctf_res4', 'neuromag_fif', 'neuromag_mne'}))
  ft_error('dewar coordinates are not supported for %s', headerformat);
end

% start with an empty header
hdr = [];

%%%%%%%%%%%%%%%%%%%%%%%%%%%%%%%%%%%%%%%%%%%%%%%%%%%%%%%%%%%%%%%%%%%%%%%%%%%%%%
% read the data with the low-level reading function
% please maintain this list in alphabetical order
%%%%%%%%%%%%%%%%%%%%%%%%%%%%%%%%%%%%%%%%%%%%%%%%%%%%%%%%%%%%%%%%%%%%%%%%%%%%%%
switch headerformat
  
  case '4d'
    orig            = read_4d_hdr(datafile);
    hdr.Fs          = orig.header_data.SampleFrequency;
    hdr.nChans      = orig.header_data.TotalChannels;
    hdr.nSamples    = orig.header_data.SlicesPerEpoch;
    hdr.nSamplesPre = round(orig.header_data.FirstLatency*orig.header_data.SampleFrequency);
    hdr.nTrials     = orig.header_data.TotalEpochs;
    %hdr.label       = {orig.channel_data(:).chan_label}';
    hdr.label       = orig.Channel;
    [hdr.grad, elec] = bti2grad(orig);
    if ~isempty(elec),
      hdr.elec = elec;
    end
    
    % remember original header details
    hdr.orig        = orig;
    
  case {'4d_pdf', '4d_m4d', '4d_xyz'}
    orig            = read_bti_m4d(filename);
    hdr.Fs          = orig.SampleFrequency;
    hdr.nChans      = orig.TotalChannels;
    hdr.nSamples    = orig.SlicesPerEpoch;
    hdr.nSamplesPre = round(orig.FirstLatency*orig.SampleFrequency);
    hdr.nTrials     = orig.TotalEpochs;
    hdr.label       = orig.ChannelOrder(:);
    [hdr.grad, elec] = bti2grad(orig);
    if ~isempty(elec)
      hdr.elec = elec;
    end
    
    % remember original header details
    hdr.orig        = orig;
    
  case 'AnyWave'
    orig = read_ahdf5_hdr(datafile);
    hdr.orig = orig;
    hdr.Fs = orig.channels(1).samplingRate;
    hdr.nChans = numel(orig.channels);
    hdr.nSamples = orig.numberOfSamples;
    hdr.nTrials = orig.numberOfBlocks;
    hdr.nSamplesPre = 0;
    hdr.label = orig.label;
    hdr.reference = orig.reference(:);
    hdr.chanunit = orig.unit(:);
    hdr.chantype = orig.type(:);
    
  case 'bci2000_dat'
    % this requires the load_bcidat mex file to be present on the path
    ft_hastoolbox('BCI2000', 1);
    % this is inefficient, since it reads the complete data
    [signal, states, parameters, total_samples] = load_bcidat(filename);
    % convert into a FieldTrip-like header
    hdr             = [];
    hdr.nChans      = size(signal,2);
    hdr.nSamples    = total_samples;
    hdr.nSamplesPre = 0;  % it is continuous
    hdr.nTrials     = 1;  % it is continuous
    hdr.Fs          = parameters.SamplingRate.NumericValue;
    % there are some differences in the fields that are present in the
    % *.dat files, probably due to different BCI2000 versions
    if isfield(parameters, 'ChannelNames') && isfield(parameters.ChannelNames, 'Value') && ~isempty(parameters.ChannelNames.Value)
      hdr.label       = parameters.ChannelNames.Value;
    elseif isfield(parameters, 'ChannelNames') && isfield(parameters.ChannelNames, 'Values') && ~isempty(parameters.ChannelNames.Values)
      hdr.label       = parameters.ChannelNames.Values;
    else
      % give this warning only once
      ft_warning('creating fake channel names');
      for i=1:hdr.nChans
        hdr.label{i} = sprintf('%d', i);
      end
    end
    
    % remember the original header details
    hdr.orig.parameters       = parameters;
    % also remember the complete data upon request
    if cache
      hdr.orig.signal         = signal;
      hdr.orig.states         = states;
      hdr.orig.total_samples  = total_samples;
    end
    
  case 'besa_besa'
    if isempty(chanindx)
      hdr = read_besa_besa(filename);
    else
      hdr = read_besa_besa(filename,[],1);
      if chanindx > hdr.orig.channel_info.orig_n_channels
        ft_error('FILEIO:InvalidChanIndx', 'selected channels are not present in the data');
      else
        hdr = read_besa_besa(filename,[],chanindx);
      end
    end
    
  case 'besa_avr'
    orig = read_besa_avr(filename);
    hdr.Fs          = 1000/orig.di;
    hdr.nChans      = size(orig.data,1);
    hdr.nSamples    = size(orig.data,2);
    hdr.nSamplesPre = -(hdr.Fs * orig.tsb/1000);   % convert from ms to samples
    hdr.nTrials     = 1;
    if isfield(orig, 'label') && iscell(orig.label)
      hdr.label = orig.label;
    elseif isfield(orig, 'label') && ischar(orig.label)
      hdr.label = tokenize(orig.label, ' ');
    else
      % give this warning only once
      ft_warning('creating fake channel names');
      for i=1:hdr.nChans
        hdr.label{i} = sprintf('%d', i);
      end
    end
    
  case 'besa_swf'
    orig = read_besa_swf(filename);
    hdr.Fs          = 1000/orig.di;
    hdr.nChans      = size(orig.data,1);
    hdr.nSamples    = size(orig.data,2);
    hdr.nSamplesPre = -(hdr.Fs * orig.tsb/1000);   % convert from ms to samples
    hdr.nTrials     = 1;
    hdr.label       = orig.label;
    
  case 'biosig'
    % this requires the biosig toolbox
    ft_hastoolbox('BIOSIG', 1);
    hdr = read_biosig_header(filename);
    
  case {'biosemi_bdf', 'bham_bdf'}
    hdr = read_biosemi_bdf(filename);
    if any(diff(hdr.orig.SampleRate))
      ft_error('channels with different sampling rate not supported');
    end
    
    if ~ft_senstype(hdr, 'ext1020')
      % assign the channel type and units for the known channels
      hdr.chantype = repmat({'unknown'}, size(hdr.label));
      hdr.chanunit = repmat({'unknown'}, size(hdr.label));
      chan = ~cellfun(@isempty, regexp(hdr.label, '^[A-D]\d*$'));
      hdr.chantype(chan) = {'eeg'};
      hdr.chanunit(chan) = {'uV'};
    end
    
    if ft_filetype(filename, 'bham_bdf')
      % TODO channel renaming should be made a general option
      % this is for the Biosemi system used at the University of Birmingham
      labelold = { 'A1' 'A2' 'A3' 'A4' 'A5' 'A6' 'A7' 'A8' 'A9' 'A10' 'A11' 'A12' 'A13' 'A14' 'A15' 'A16' 'A17' 'A18' 'A19' 'A20' 'A21' 'A22' 'A23' 'A24' 'A25' 'A26' 'A27' 'A28' 'A29' 'A30' 'A31' 'A32' 'B1' 'B2' 'B3' 'B4' 'B5' 'B6' 'B7' 'B8' 'B9' 'B10' 'B11' 'B12' 'B13' 'B14' 'B15' 'B16' 'B17' 'B18' 'B19' 'B20' 'B21' 'B22' 'B23' 'B24' 'B25' 'B26' 'B27' 'B28' 'B29' 'B30' 'B31' 'B32' 'C1' 'C2' 'C3' 'C4' 'C5' 'C6' 'C7' 'C8' 'C9' 'C10' 'C11' 'C12' 'C13' 'C14' 'C15' 'C16' 'C17' 'C18' 'C19' 'C20' 'C21' 'C22' 'C23' 'C24' 'C25' 'C26' 'C27' 'C28' 'C29' 'C30' 'C31' 'C32' 'D1' 'D2' 'D3' 'D4' 'D5' 'D6' 'D7' 'D8' 'D9' 'D10' 'D11' 'D12' 'D13' 'D14' 'D15' 'D16' 'D17' 'D18' 'D19' 'D20' 'D21' 'D22' 'D23' 'D24' 'D25' 'D26' 'D27' 'D28' 'D29' 'D30' 'D31' 'D32' 'EXG1' 'EXG2' 'EXG3' 'EXG4' 'EXG5' 'EXG6' 'EXG7' 'EXG8' 'Status'};
      labelnew = { 'P9' 'PPO9h' 'PO7' 'PPO5h' 'PPO3h' 'PO5h' 'POO9h' 'PO9' 'I1' 'OI1h' 'O1' 'POO1' 'PO3h' 'PPO1h' 'PPO2h' 'POz' 'Oz' 'Iz' 'I2' 'OI2h' 'O2' 'POO2' 'PO4h' 'PPO4h' 'PO6h' 'POO10h' 'PO10' 'PO8' 'PPO6h' 'PPO10h' 'P10' 'P8' 'TPP9h' 'TP7' 'TTP7h' 'CP5' 'TPP7h' 'P7' 'P5' 'CPP5h' 'CCP5h' 'CP3' 'P3' 'CPP3h' 'CCP3h' 'CP1' 'P1' 'Pz' 'CPP1h' 'CPz' 'CPP2h' 'P2' 'CPP4h' 'CP2' 'CCP4h' 'CP4' 'P4' 'P6' 'CPP6h' 'CCP6h' 'CP6' 'TPP8h' 'TP8' 'TPP10h' 'T7' 'FTT7h' 'FT7' 'FC5' 'FCC5h' 'C5' 'C3' 'FCC3h' 'FC3' 'FC1' 'C1' 'CCP1h' 'Cz' 'FCC1h' 'FCz' 'FFC1h' 'Fz' 'FFC2h' 'FC2' 'FCC2h' 'CCP2h' 'C2' 'C4' 'FCC4h' 'FC4' 'FC6' 'FCC6h' 'C6' 'TTP8h' 'T8' 'FTT8h' 'FT8' 'FT9' 'FFT9h' 'F7' 'FFT7h' 'FFC5h' 'F5' 'AFF7h' 'AF7' 'AF5h' 'AFF5h' 'F3' 'FFC3h' 'F1' 'AF3h' 'Fp1' 'Fpz' 'Fp2' 'AFz' 'AF4h' 'F2' 'FFC4h' 'F4' 'AFF6h' 'AF6h' 'AF8' 'AFF8h' 'F6' 'FFC6h' 'FFT8h' 'F8' 'FFT10h' 'FT10'};
      % rename the channel labels
      for i=1:length(labelnew)
        chan = strcmp(labelold(i), hdr.label);
        hdr.label(chan) = labelnew(chan);
      end
    end
    
  case {'biosemi_old'}
    % this uses the openbdf and readbdf functions that were copied from EEGLAB
    orig = openbdf(filename);
    if any(orig.Head.SampleRate~=orig.Head.SampleRate(1))
      ft_error('channels with different sampling rate not supported');
    end
    hdr.Fs          = orig.Head.SampleRate(1);
    hdr.nChans      = orig.Head.NS;
    hdr.label       = cellstr(orig.Head.Label);
    % it is continuous data, therefore append all records in one trial
    hdr.nSamples    = orig.Head.NRec * orig.Head.Dur * orig.Head.SampleRate(1);
    hdr.nSamplesPre = 0;
    hdr.nTrials     = 1;
    hdr.orig        = orig;
    % close the file between separate read operations
    fclose(orig.Head.FILE.FID);
    
  case 'blackrock_nev'
    % read header for nsX file associated with NEV file
    % use ft_read_event to read event information in .nev file
    
    ft_hastoolbox('NPMK', 1);   
    % ensure that the filename contains a full path specification,
    % otherwise the low-level function fails
    [p,n,~] = fileparts(filename);
    if isempty(p)
      filename = which(filename);
      [p,n,~] = fileparts(filename);
    end
		
    NEV = openNEV(filename,'noread','nosave');
    
    %searching for associated nsX file in same folder
    files=dir(strcat(fullfile(p,n),'.ns*')); 
    if isempty(files)
      ft_error('no .ns* file associated to %s in %s',n,p);
    end
    
    %searching for nsX file with same sampling freq that NEV
    for i=1:numel(files)
      nsX_hdr = ft_read_header(fullfile(p,files(i).name),'chantype',chantype);
      if nsX_hdr.Fs == NEV.MetaTags.SampleRes
        hdr = nsX_hdr;
        break
      end
    end
    
    if isempty(hdr)
      ft_error('no .ns* file with same sampling frequency as %s (%i)',n,NEV.MetaTags.SampleRes);
    end
    
  case 'blackrock_nsx'
    ft_hastoolbox('NPMK', 1);
    % ensure that the filename contains a full path specification,
    % otherwise the low-level function fails
    [p, ~, ~] = fileparts(filename);
    if isempty(p)
      filename = which(filename);
    end
    
    orig = openNSx(filename, 'noread');
    channelstype=regexp({orig.ElectrodesInfo.Label},'[a-z]\w+','match');
    chaninfo=table({orig.ElectrodesInfo.ElectrodeID}',...
      transpose(deblank({orig.ElectrodesInfo.Label})),[channelstype{1,:}]',...
      {orig.ElectrodesInfo.ConnectorBank}',{orig.ElectrodesInfo.ConnectorPin}',...
      transpose(deblank({orig.ElectrodesInfo.AnalogUnits})),...
      'VariableNames',{'id' 'label' 'chantype' 'bank' 'pin' 'unit'});
    
    if isempty(chantype)
      chantype = unique(cellfun(@(x)x(1),channelstype));
    end
    
    %selecting channel according to chantype
    orig_label=deblank({orig.ElectrodesInfo.Label});
    orig_unit=deblank({orig.ElectrodesInfo.AnalogUnits});
    channels={}; channelstype={}; channelsunit={}; skipfactor=[];
    for c=1:length(chantype)
      chantype_split=strsplit(chantype{c},':');
      if numel(chantype_split) == 2
        chantype{c}=chantype_split{1};
        skipfactor=[skipfactor,str2double(chantype_split{2})];
      elseif numel(chantype_split) > 2
        ft_error('Use : to specify skipfactor, e.g. analog:10')
      end
      chan_sel=strncmpi(orig_label,chantype{c},length(chantype{c}));
      if sum(chan_sel)==0
        ft_warning(strjoin({'unknown chantype ',chantype{c}}))
      else
        channels=[channels, orig_label(chan_sel)];
        channelsunit=[channelsunit, orig_unit(chan_sel)];
        channelstype=[channelstype, repmat(chantype(c), 1, sum(chan_sel))];
      end
    end
    
    skipfactor=unique(skipfactor);
    if isempty(skipfactor)
      skipfactor=1;
    elseif length(skipfactor)>1
      ft_error('inconsistent skip factors across channels');
    end
    
    %If no channel selected print table with available channels and chantypes
    if isempty(channels)
      chaninfo %printing table for user (should probably create a ft_print_table function
      ft_warning(['No channel selected, see hdr.chaninfo. \nAvailable CFG.CHANTYPEs are: ',strjoin(unique(chaninfo.chantype),' ')])
      channelstype=chaninfo.chantype; hdr.chaninfo=chaninfo;
      if isempty(chantype) || ~strcmpi(chantype{1},'chaninfo')
        ft_error('Use chantype=''chaninfo'' for ft_read_header to return hdr with hdf.chaninfo')
      end
    end
    
    hdr.Fs          = orig.MetaTags.SamplingFreq/skipfactor;
    hdr.nChans      = length(channels);
    hdr.nSamples    = floor(orig.MetaTags.DataPoints/skipfactor);
    hdr.nSamplesPre = 0;
    hdr.nTrials     = 1; %?
    hdr.label       = deblank(channels)';
    hdr.chantype    = channelstype;
    hdr.chanunit    = channelsunit;
    hdr.orig        = orig;
    hdr.skipfactor  = skipfactor;
    
  case {'brainvision_vhdr', 'brainvision_seg', 'brainvision_eeg', 'brainvision_dat'}
    orig = read_brainvision_vhdr(filename);
    hdr.Fs          = orig.Fs;
    hdr.nChans      = orig.NumberOfChannels;
    hdr.label       = orig.label;
    hdr.nSamples    = orig.nSamples;
    hdr.nSamplesPre = orig.nSamplesPre;
    hdr.nTrials     = orig.nTrials;
    hdr.orig        = orig;
    % assign the channel type and units for the known channels
    hdr.chantype = repmat({'eeg'}, size(hdr.label));
    hdr.chanunit = repmat({'uV'},  size(hdr.label));
    
  case 'bucn_nirs'
    orig = read_bucn_nirshdr(filename);
    hdr  = rmfield(orig, 'time');
    hdr.orig = orig;
    
  case 'ced_son'
    % check that the required low-level toolbox is available
    ft_hastoolbox('neuroshare', 1);
    % use the reading function supplied by Gijs van Elswijk
    orig = read_ced_son(filename,'readevents','no','readdata','no');
    orig = orig.header;
    % In Spike2, channels can have different sampling rates, units, length
    % etc. etc. Here, channels need to have to same properties.
    if length(unique([orig.samplerate]))>1,
      ft_error('channels with different sampling rates are not supported');
    else
      hdr.Fs   = orig(1).samplerate;
    end
    hdr.nChans = length(orig);
    % nsamples of the channel with least samples
    hdr.nSamples    = min([orig.nsamples]);
    hdr.nSamplesPre = 0;
    % only continuous data supported
    if sum(strcmpi({orig.mode},'continuous')) < hdr.nChans,
      ft_error('not all channels contain continuous data');
    else
      hdr.nTrials = 1;
    end
    hdr.label = {orig.label};
    
  case  'combined_ds'
    hdr = read_combined_ds(filename);
    
  case {'ctf_ds', 'ctf_meg4', 'ctf_res4'}
    % check the presence of the required low-level toolbox
    ft_hastoolbox('ctf', 1);
    orig             = readCTFds(filename);
    if isempty(orig)
      % this is to deal with data from the 64 channel system and the error
      % readCTFds: .meg4 file header=MEG4CPT   Valid header options:  MEG41CP  MEG42CP
      ft_error('could not read CTF with this implementation, please try again with the ''ctf_old'' file format');
    end
    hdr.Fs           = orig.res4.sample_rate;
    hdr.nChans       = orig.res4.no_channels;
    hdr.nSamples     = orig.res4.no_samples;
    hdr.nSamplesPre  = orig.res4.preTrigPts;
    hdr.nTrials      = orig.res4.no_trials;
    hdr.label        = cellstr(orig.res4.chanNames);
    for i=1:numel(hdr.label)
      % remove the site-specific numbers from each channel name, e.g. 'MZC01-1706' becomes 'MZC01'
      hdr.label{i} = strtok(hdr.label{i}, '-');
    end
    % read the balance coefficients, these are used to compute the synthetic gradients
    coeftype = cellstr(char(orig.res4.scrr(:).coefType));
    try
      [alphaMEG,MEGlist,Refindex] = getCTFBalanceCoefs(orig,'NONE', 'T');
      orig.BalanceCoefs.none.alphaMEG  = alphaMEG;
      orig.BalanceCoefs.none.MEGlist   = MEGlist;
      orig.BalanceCoefs.none.Refindex  = Refindex;
    catch
      ft_warning('cannot read balancing coefficients for NONE');
    end
    if any(~cellfun(@isempty,strfind(coeftype, 'G1BR')))
      try
        [alphaMEG,MEGlist,Refindex] = getCTFBalanceCoefs(orig,'G1BR', 'T');
        orig.BalanceCoefs.G1BR.alphaMEG  = alphaMEG;
        orig.BalanceCoefs.G1BR.MEGlist   = MEGlist;
        orig.BalanceCoefs.G1BR.Refindex  = Refindex;
      catch
        ft_warning('cannot read balancing coefficients for G1BR');
      end
    end
    if any(~cellfun(@isempty,strfind(coeftype, 'G2BR')))
      try
        [alphaMEG,MEGlist,Refindex] = getCTFBalanceCoefs(orig, 'G2BR', 'T');
        orig.BalanceCoefs.G2BR.alphaMEG  = alphaMEG;
        orig.BalanceCoefs.G2BR.MEGlist   = MEGlist;
        orig.BalanceCoefs.G2BR.Refindex  = Refindex;
      catch
        ft_warning('cannot read balancing coefficients for G2BR');
      end
    end
    if any(~cellfun(@isempty,strfind(coeftype, 'G3BR')))
      try
        [alphaMEG,MEGlist,Refindex] = getCTFBalanceCoefs(orig, 'G3BR', 'T');
        orig.BalanceCoefs.G3BR.alphaMEG  = alphaMEG;
        orig.BalanceCoefs.G3BR.MEGlist   = MEGlist;
        orig.BalanceCoefs.G3BR.Refindex  = Refindex;
      catch
        ft_warning('cannot read balancing coefficients for G3BR');
      end
    end
    if any(~cellfun(@isempty,strfind(coeftype, 'G3AR')))
      try
        [alphaMEG,MEGlist,Refindex] = getCTFBalanceCoefs(orig, 'G3AR', 'T');
        orig.BalanceCoefs.G3AR.alphaMEG  = alphaMEG;
        orig.BalanceCoefs.G3AR.MEGlist   = MEGlist;
        orig.BalanceCoefs.G3AR.Refindex  = Refindex;
      catch
        % May not want a warning here if these are not commonly used.
        % Already get a (fprintf) warning from getCTFBalanceCoefs.m
        % ft_warning('cannot read balancing coefficients for G3AR');
      end
    end
    % add a gradiometer structure for forward and inverse modelling
    try
      [grad, elec] = ctf2grad(orig, strcmp(coordsys, 'dewar'), coilaccuracy);
      if ~isempty(grad)
        hdr.grad = grad;
      end
      if ~isempty(elec)
        hdr.elec = elec;
      end
    catch
      % this fails if the res4 file is not correctly closed, e.g. during realtime processing
      tmp = lasterror;
      disp(tmp.message);
      ft_warning('could not construct gradiometer definition from the header');
    end
    
    % for realtime analysis EOF chasing the res4 does not correctly
    % estimate the number of samples, so we compute it on the fly from the
    % meg4 file sizes.
    sz = 0;
    files = dir([filename '/*.*meg4']);
    for j=1:numel(files)
      sz = sz + files(j).bytes;
    end
    hdr.nTrials = floor((sz - 8) / (hdr.nChans*4) / hdr.nSamples);
    
    % add the original header details
    hdr.orig = orig;
    
  case {'ctf_old', 'read_ctf_res4'}
    % read it using the open-source MATLAB code that originates from CTF and that was modified by the FCDC
    orig             = read_ctf_res4(headerfile);
    hdr.Fs           = orig.Fs;
    hdr.nChans       = orig.nChans;
    hdr.nSamples     = orig.nSamples;
    hdr.nSamplesPre  = orig.nSamplesPre;
    hdr.nTrials      = orig.nTrials;
    hdr.label        = orig.label;
    % add a gradiometer structure for forward and inverse modelling
    try
      hdr.grad = ctf2grad(orig);
    catch
      % this fails if the res4 file is not correctly closed, e.g. during realtime processing
      tmp = lasterror;
      disp(tmp.message);
      ft_warning('could not construct gradiometer definition from the header');
    end
    % add the original header details
    hdr.orig = orig;
    
  case 'ctf_read_res4'
    % check that the required low-level toolbos ix available
    ft_hastoolbox('eegsf', 1);
    % read it using the CTF importer from the NIH and Daren Weber
    orig = ctf_read_res4(fileparts(headerfile), 0);
    % convert the header into a structure that FieldTrip understands
    hdr              = [];
    hdr.Fs           = orig.setup.sample_rate;
    hdr.nChans       = length(orig.sensor.info);
    hdr.nSamples     = orig.setup.number_samples;
    hdr.nSamplesPre  = orig.setup.pretrigger_samples;
    hdr.nTrials      = orig.setup.number_trials;
    for i=1:length(orig.sensor.info)
      hdr.label{i}   = orig.sensor.info(i).label;
    end
    hdr.label        = hdr.label(:);
    % add a gradiometer structure for forward and inverse modelling
    try
      hdr.grad = ctf2grad(orig);
    catch
      % this fails if the res4 file is not correctly closed, e.g. during realtime processing
      tmp = lasterror;
      disp(tmp.message);
      ft_warning('could not construct gradiometer definition from the header');
    end
    % add the original header details
    hdr.orig = orig;
    
  case 'ctf_shm'
    % read the header information from shared memory
    hdr = read_shm_header(filename);
    
  case 'dataq_wdq'
    orig            = read_wdq_header(filename);
    hdr             = [];
    hdr.Fs          = orig.fsample;
    hdr.nChans      = orig.nchan;
    hdr.nSamples    = orig.nbytesdat/(2*hdr.nChans);
    hdr.nSamplesPre = 0;
    hdr.nTrials     = 1;
    for k = 1:hdr.nChans
      if isfield(orig.chanhdr(k), 'annot') && ~isempty(orig.chanhdr(k).annot)
        hdr.label{k,1} = orig.chanhdr(k).annot;
      else
        hdr.label{k,1} = orig.chanhdr(k).label;
      end
    end
    
    % add the original header details
    hdr.orig  = orig;
    
  case {'deymed_ini' 'deymed_dat'}
    % the header is stored in a *.ini file
    orig            = read_deymed_ini(headerfile);
    hdr             = [];
    hdr.Fs          = orig.Fs;
    hdr.nChans      = orig.nChans;
    hdr.nSamples    = orig.nSamples;
    hdr.nSamplesPre = 0;
    hdr.nTrials     = 1;
    hdr.label       = orig.label(:);
    hdr.orig        = orig; % remember the original details
    
  case 'edf'
    % this reader is largely similar to the bdf reader
    if isempty(chanindx)
      hdr = read_edf(filename);
    else
      hdr = read_edf(filename,[],1);
      if chanindx > hdr.orig.NS
        ft_error('FILEIO:InvalidChanIndx', 'selected channels are not present in the data');
      else
        hdr = read_edf(filename,[],chanindx);
      end
    end
    
  case 'eep_avr'
    % check that the required low-level toolbox is available
    ft_hastoolbox('eeprobe', 1);
    % read the whole average and keep only header info (it is a bit silly, but the easiest to do here)
    hdr = read_eep_avr(filename);
    hdr.Fs          = hdr.rate;
    hdr.nChans      = size(hdr.data,1);
    hdr.nSamples    = size(hdr.data,2);
    hdr.nSamplesPre = hdr.xmin*hdr.rate/1000;
    hdr.nTrials     = 1;        % it can always be interpreted as continuous data
    % remove the data and variance if present
    hdr = removefields(hdr, {'data', 'variance'});
    
  case 'eep_cnt'
    % check that the required low-level toolbox is available
    ft_hastoolbox('eeprobe', 1);
    % read the first sample from the continous data, this will also return the header
    orig = read_eep_cnt(filename, 1, 1);
    hdr.Fs          = orig.rate;
    hdr.nSamples    = orig.nsample;
    hdr.nSamplesPre = 0;
    hdr.label       = orig.label;
    hdr.nChans      = orig.nchan;
    hdr.nTrials     = 1;        % it can always be interpreted as continuous data
    hdr.orig        = orig;     % remember the original details
    
    
  case 'eeglab_set'
    hdr = read_eeglabheader(filename);
    
  case 'eeglab_erp'
    hdr = read_erplabheader(filename);
    
  case 'emotiv_mat'
    % This is a MATLAB *.mat file that is created using the Emotiv MATLAB
    % example code. It contains a 25xNsamples matrix and some other stuff.
    orig = load(filename);
    hdr.Fs          = 128;
    hdr.nChans      = 25;
    hdr.nSamples    = size(orig.data_eeg,1);
    hdr.nSamplesPre = 0;
    hdr.nTrials     = 1;
    hdr.label       = {'ED_COUNTER','ED_INTERPOLATED','ED_RAW_CQ','ED_AF3','ED_F7','ED_F3','ED_FC5','ED_T7','ED_P7','ED_O1','ED_O2','ED_P8','ED_T8','ED_FC6','ED_F4','ED_F8','ED_AF4','ED_GYROX','ED_GYROY','ED_TIMESTAMP','ED_ES_TIMESTAMP','ED_FUNC_ID','ED_FUNC_VALUE','ED_MARKER','ED_SYNC_SIGNAL'};
    % store the complete information in hdr.orig
    % ft_read_data and ft_read_event will get it from there
    hdr.orig        = orig;
    
  case 'eyelink_asc'
    asc = read_eyelink_asc(filename);
    hdr.nChans              = size(asc.dat,1);
    hdr.nSamples            = size(asc.dat,2);
    hdr.nSamplesPre         = 0;
    hdr.nTrials             = 1;
    hdr.FirstTimeStamp      = asc.dat(1,1);
    hdr.TimeStampPerSample  = mean(diff(asc.dat(1,:)));
    hdr.Fs                  = 1000/hdr.TimeStampPerSample;  % these timestamps are in miliseconds
    % give this warning only once
    ft_warning('creating fake channel names');
    for i=1:hdr.nChans
      hdr.label{i} = sprintf('%d', i);
    end
    
    % remember the original header details
    hdr.orig.header = asc.header;
    % remember all header and data details upon request
    if cache
      hdr.orig = asc;
    end
    
  case  'spmeeg_mat'
    hdr = read_spmeeg_header(filename);
    
  case  'ced_spike6mat'
    hdr = read_spike6mat_header(filename);
    
  case 'egi_egia'
    [fhdr,chdr,ename,cnames,fcom,ftext] = read_egis_header(filename);
    [p, f, x]       = fileparts(filename);
    
    if any(chdr(:,4)-chdr(1,4))
      ft_error('Sample rate not the same for all cells.');
    end
    
    hdr.Fs          = chdr(1,4); %making assumption that sample rate is same for all cells
    hdr.nChans      = fhdr(19);
    for i = 1:hdr.nChans
      % this should be consistent with ft_senslabel
      hdr.label{i,1}  = ['E' num2str(i)];
    end
    %since NetStation does not properly set the fhdr(11) field, use the number of subjects from the chdr instead
    hdr.nTrials     = chdr(1,2)*fhdr(18); %number of trials is numSubjects * numCells
    hdr.nSamplesPre = ceil(fhdr(14)/(1000/hdr.Fs));
    
    if any(chdr(:,3)-chdr(1,3))
      ft_error('Number of samples not the same for all cells.');
    end
    
    hdr.nSamples    = chdr(1,3); %making assumption that number of samples is same for all cells
    
    % remember the original header details
    hdr.orig.fhdr   = fhdr;
    hdr.orig.chdr   = chdr;
    hdr.orig.ename  = ename;
    hdr.orig.cnames = cnames;
    hdr.orig.fcom   = fcom;
    hdr.orig.ftext  = ftext;
    
  case 'egi_egis'
    [fhdr,chdr,ename,cnames,fcom,ftext] = read_egis_header(filename);
    [p, f, x]       = fileparts(filename);
    
    if any(chdr(:,4)-chdr(1,4))
      ft_error('Sample rate not the same for all cells.');
    end
    
    hdr.Fs          = chdr(1,4); %making assumption that sample rate is same for all cells
    hdr.nChans      = fhdr(19);
    for i = 1:hdr.nChans
      % this should be consistent with ft_senslabel
      hdr.label{i,1}  = ['E' num2str(i)];
    end
    hdr.nTrials     = sum(chdr(:,2));
    hdr.nSamplesPre = ceil(fhdr(14)/(1000/hdr.Fs));
    % assuming that a utility was used to insert the correct baseline
    % duration into the header since it is normally absent. This slot is
    % actually allocated to the age of the subject, although NetStation
    % does not use it when generating an EGIS session file.
    
    if any(chdr(:,3)-chdr(1,3))
      ft_error('Number of samples not the same for all cells.');
    end
    
    hdr.nSamples    = chdr(1,3); %making assumption that number of samples is same for all cells
    
    % remember the original header details
    hdr.orig.fhdr   = fhdr;
    hdr.orig.chdr   = chdr;
    hdr.orig.ename  = ename;
    hdr.orig.cnames = cnames;
    hdr.orig.fcom   = fcom;
    hdr.orig.ftext  = ftext;
    
  case 'egi_sbin'
    [header_array, CateNames, CatLengths, preBaseline] = read_sbin_header(filename);
    [p, f, x]       = fileparts(filename);
    
    hdr.Fs          = header_array(9);
    hdr.nChans      = header_array(10);
    for i = 1:hdr.nChans
      % this should be consistent with ft_senslabel
      hdr.label{i,1}  = ['E' num2str(i)];
    end
    hdr.nTrials     = header_array(15);
    hdr.nSamplesPre = preBaseline;
    
    hdr.nSamples    = header_array(16); % making assumption that number of samples is same for all cells
    
    % remember the original header details
    hdr.orig.header_array   = header_array;
    hdr.orig.CateNames   = CateNames;
    hdr.orig.CatLengths  = CatLengths;
    
  case {'egi_mff_v1' 'egi_mff'} % this is currently the default
    % The following represents the code that was written by Ingrid, Robert
    % and Giovanni to get started with the EGI mff dataset format. It might
    % not support all details of the file formats.
    %
    % An alternative implementation has been provided by EGI, this is
    % released as fieldtrip/external/egi_mff and referred further down in
    % this function as 'egi_mff_v2'.
    
    if ~usejava('jvm')
      ft_error('the xml2struct requires MATLAB to be running with the Java virtual machine (JVM)');
      % an alternative implementation which does not require the JVM but runs much slower is
      % available from http://www.mathworks.com/matlabcentral/fileexchange/6268-xml4mat-v2-0
    end
    
    % get header info from .bin files
    binfiles = dir(fullfile(filename, 'signal*.bin'));
    if isempty(binfiles)
      ft_error('could not find any signal.bin in mff directory')
    end
    
    orig = [];
    for iSig = 1:length(binfiles)
      signalname = binfiles(iSig).name;
      fullsignalname = fullfile(filename, signalname);
      orig.signal(iSig).blockhdr = read_mff_bin(fullsignalname);
    end
    
    % get hdr info from xml files
    ws = warning('off', 'MATLAB:REGEXP:deprecated'); % due to some small code xml2struct
    xmlfiles = dir( fullfile(filename, '*.xml'));
    disp('reading xml files to obtain header info...')
    for i = 1:numel(xmlfiles)
      if strcmpi(xmlfiles(i).name(1:2), '._') % Mac sometimes creates this useless files, don't use them
      elseif strcmpi(xmlfiles(i).name(1:6), 'Events') % don't read in events here, can take a lot of time, and we can do that in ft_read_event
      else
        fieldname     = xmlfiles(i).name(1:end-4);
        filename_xml  = fullfile(filename, xmlfiles(i).name);
        orig.xml.(fieldname) = xml2struct(filename_xml);
      end
    end
    warning(ws); % revert the warning state
    
    % epochs.xml seems the most common version, but epoch.xml might also
    % occur, so use only one name
    if isfield(orig.xml, 'epoch')
      orig.xml.epochs = orig.xml.epoch;
      orig.xml = rmfield(orig.xml, 'epoch');
    end
    
    % make hdr according to FieldTrip rules
    hdr = [];
    Fs = zeros(length(orig.signal),1);
    nChans = zeros(length(orig.signal),1);
    nSamples = zeros(length(orig.signal),1);
    
    for iSig = 1:length(orig.signal)
      Fs(iSig)      = orig.signal(iSig).blockhdr(1).fsample(1);
      nChans(iSig)  = orig.signal(iSig).blockhdr(1).nsignals;
      % the number of samples per block can be different
      nSamples_Block = zeros(length(orig.signal(iSig).blockhdr),1);
      for iBlock  = 1:length(orig.signal(iSig).blockhdr)
        nSamples_Block(iBlock) = orig.signal(iSig).blockhdr(iBlock).nsamples(1);
      end
      nSamples(iSig) = sum(nSamples_Block);
    end
    
    if length(unique(Fs)) > 1 || length(unique(nSamples)) > 1
      ft_error('Fs and nSamples should be the same in all signals')
    end
    
    hdr.Fs          = Fs(1);
    hdr.nChans      = sum(nChans);
    hdr.nSamplesPre = 0;
    hdr.nSamples    = nSamples(1);
    hdr.nTrials     = 1;
    
    % get channel labels for signal 1 (main net), otherwise create them
    if isfield(orig.xml, 'sensorLayout') % asuming that signal1 is hdEEG sensornet, and channels are in xml file sensorLayout
      for iSens = 1:numel(orig.xml.sensorLayout.sensors)
        if ~isempty(orig.xml.sensorLayout.sensors(iSens).sensor.name) && ~(isstruct(orig.xml.sensorLayout.sensors(iSens).sensor.name) && numel(fieldnames(orig.xml.sensorLayout.sensors(iSens).sensor.name))==0)
          %only get name when channel is EEG (type 0), or REF (type 1),
          %rest are non interesting channels like place holders and COM and should not be added.
          if strcmp(orig.xml.sensorLayout.sensors(iSens).sensor.type, '0') || strcmp(orig.xml.sensorLayout.sensors(iSens).sensor.type, '1')
            % get the sensor name from the datafile
            hdr.label{iSens} = orig.xml.sensorLayout.sensors(iSens).sensor.name;
          end
        elseif strcmp(orig.xml.sensorLayout.sensors(iSens).sensor.type, '0') % EEG chan
          % this should be consistent with ft_senslabel
          hdr.label{iSens} = ['E' num2str(orig.xml.sensorLayout.sensors(iSens).sensor.number)];
        elseif strcmp(orig.xml.sensorLayout.sensors(iSens).sensor.type, '1') % REF chan
          % ingnie: I now choose REF as name for REF channel since our discussion see bug 1407. Arbitrary choice...
          hdr.label{iSens} = ['REF' num2str(iSens)];
        else
          % non interesting channels like place holders and COM
        end
      end
      % check if the amount of lables corresponds with nChannels in signal 1
      if length(hdr.label) == nChans(1)
        % good
      elseif length(hdr.label) > orig.signal(1).blockhdr(1).nsignals
        ft_warning('found more lables in xml.sensorLayout than channels in signal 1, thus can not use info in sensorLayout, creating labels on the fly')
        for iSens = 1:orig.signal(1).blockhdr(1).nsignals
          % this should be consistent with ft_senslabel
          hdr.label{iSens} = ['E' num2str(iSens)];
        end
      else
        ft_warning('found less lables in xml.sensorLayout than channels in signal 1, thus can not use info in sensorLayout, creating labels on the fly')
        for iSens = 1:orig.signal(1).blockhdr(1).nsignals
          % this should be consistent with ft_senslabel
          hdr.label{iSens} = ['E' num2str(iSens)];
        end
      end
      % get lables for other signals
      if length(orig.signal) == 2
        if isfield(orig.xml, 'pnsSet') % signal2 is PIB box, and lables are in xml file pnsSet
          nbEEGchan = length(hdr.label);
          for iSens = 1:numel(orig.xml.pnsSet.sensors)
            hdr.label{nbEEGchan+iSens} = num2str(orig.xml.pnsSet.sensors(iSens).sensor.name);
          end
          if length(hdr.label) == orig.signal(1).blockhdr(1).nsignals + orig.signal(2).blockhdr(1).nsignals
            % good
          elseif length(hdr.label) < orig.signal(1).blockhdr(1).nsignals + orig.signal(2).blockhdr(1).nsignals
            ft_warning('found less lables in xml.pnsSet than channels in signal 2, labeling with s2_unknownN instead')
            for iSens = length(hdr.label)+1 : orig.signal(1).blockhdr(1).nsignals + orig.signal(2).blockhdr(1).nsignals
              hdr.label{iSens} = ['s2_unknown', num2str(iSens)];
            end
          else
            ft_warning('found more lables in xml.pnsSet than channels in signal 2, thus can not use info in pnsSet, and labeling with s2_eN instead')
            for iSens = orig.signal(1).blockhdr(1).nsignals+1 : orig.signal(1).blockhdr(1).nsignals + orig.signal(2).blockhdr(1).nsignals
              hdr.label{iSens} = ['s2_E', num2str(iSens)];
            end
          end
        else % signal2 is not PIBbox
          ft_warning('creating channel labels for signal 2 on the fly')
          for iSens = 1:orig.signal(2).blockhdr(1).nsignals
            hdr.label{end+1} = ['s2_E', num2str(iSens)];
          end
        end
      elseif length(orig.signal) > 2
        % loop over signals and label channels accordingly
        ft_warning('creating channel labels for signal 2 to signal N on the fly')
        for iSig = 2:length(orig.signal)
          for iSens = 1:orig.signal(iSig).blockhdr(1).nsignals
            if iSig == 1 && iSens == 1
              hdr.label{1} = ['s',num2str(iSig),'_E', num2str(iSens)];
            else
              hdr.label{end+1} = ['s',num2str(iSig),'_E', num2str(iSens)];
            end
          end
        end
      end
    else % no xml.sensorLayout present
      ft_warning('no sensorLayout found in xml files, creating channel labels on the fly')
      for iSig = 1:length(orig.signal)
        for iSens = 1:orig.signal(iSig).blockhdr(1).nsignals
          if iSig == 1 && iSens == 1
            hdr.label{1} = ['s',num2str(iSig),'_E', num2str(iSens)];
          else
            hdr.label{end+1} = ['s',num2str(iSig),'_E', num2str(iSens)];
          end
        end
      end
    end
    
    % check if multiple epochs are present
    if isfield(orig.xml,'epochs')
      % add info to header about which sample correspond to which epochs, becasue this is quite hard for user to get...
      epochdef = zeros(length(orig.xml.epochs),3);
      for iEpoch = 1:length(orig.xml.epochs)
        if iEpoch == 1
          epochdef(iEpoch,1) = round(str2double(orig.xml.epochs(iEpoch).epoch.beginTime)./(1000000./hdr.Fs))+1;
          epochdef(iEpoch,2) = round(str2double(orig.xml.epochs(iEpoch).epoch.endTime  )./(1000000./hdr.Fs));
          epochdef(iEpoch,3) = round(str2double(orig.xml.epochs(iEpoch).epoch.beginTime)./(1000000./hdr.Fs)); % offset corresponds to timing
        else
          NbSampEpoch = round(str2double(orig.xml.epochs(iEpoch).epoch.endTime)./(1000000./hdr.Fs) - str2double(orig.xml.epochs(iEpoch).epoch.beginTime)./(1000000./hdr.Fs));
          epochdef(iEpoch,1) = epochdef(iEpoch-1,2) + 1;
          epochdef(iEpoch,2) = epochdef(iEpoch-1,2) + NbSampEpoch;
          epochdef(iEpoch,3) = round(str2double(orig.xml.epochs(iEpoch).epoch.beginTime)./(1000000./hdr.Fs)); % offset corresponds to timing
        end
      end
      
      if epochdef(end,2) ~= hdr.nSamples
        % check for NS 4.5.4 picosecond timing
        if (epochdef(end,2)/1000) == hdr.nSamples
          for iEpoch=1:size(epochdef,1)
            epochdef(iEpoch,1) = ((epochdef(iEpoch,1)-1)/1000)+1;
            epochdef(iEpoch,2) = epochdef(iEpoch,2)/1000;
            epochdef(iEpoch,3) = epochdef(iEpoch,3)/1000;
          end
          ft_warning('mff apparently generated by NetStation 4.5.4.  Adjusting time scale to microseconds from nanoseconds.');
        else
          ft_error('number of samples in all epochs do not add up to total number of samples')
        end
      end
      
      epochLengths = epochdef(:,2)-epochdef(:,1)+1;
      if ~any(diff(epochLengths))
        hdr.nSamples = epochLengths(1);
        hdr.nTrials  = length(epochLengths);
        
      else
        ft_warning('the data contains multiple epochs with variable length, possibly causing discontinuities in the data')
        % sanity check
        if epochdef(end,2) ~= hdr.nSamples
          % check for NS 4.5.4 picosecond timing
          if (epochdef(end,2)/1000) == hdr.nSamples
            for iEpoch=1:size(epochdef,1)
              epochdef(iEpoch,1)=((epochdef(iEpoch,1)-1)/1000)+1;
              epochdef(iEpoch,2)=epochdef(iEpoch,2)/1000;
              epochdef(iEpoch,3)=epochdef(iEpoch,3)/1000;
            end
            disp('mff apparently generated by NetStation 4.5.4.  Adjusting time scale to microseconds from nanoseconds.');
          else
            ft_error('number of samples in all epochs do not add up to total number of samples')
          end
        end
      end
      orig.epochdef = epochdef;
    end
    hdr.orig = orig;
    
  case 'egi_mff_v2'
    % ensure that the EGI_MFF toolbox is on the path
    ft_hastoolbox('egi_mff', 1);
    % ensure that the JVM is running and the jar file is on the path
    
    %%%%%%%%%%%%%%%%%%%%%%
    %workaround for MATLAB bug resulting in global variables being cleared
    globalTemp=cell(0);
    globalList=whos('global');
    varList=whos;
    for i=1:length(globalList)
      eval(['global ' globalList(i).name ';']);
      eval(['globalTemp{end+1}=' globalList(i).name ';']);
    end
    %%%%%%%%%%%%%%%%%%%%%%
    
    mff_setup;
    
    %%%%%%%%%%%%%%%%%%%%%%
    %workaround for MATLAB bug resulting in global variables being cleared
    varNames={varList.name};
    for i=1:length(globalList)
      eval(['global ' globalList(i).name ';']);
      eval([globalList(i).name '=globalTemp{i};']);
      if ~any(strcmp(globalList(i).name,varNames)) %was global variable originally out of scope?
        eval(['clear ' globalList(i).name ';']); %clears link to global variable without affecting it
      end
    end
    clear globalTemp globalList varNames varList;
    %%%%%%%%%%%%%%%%%%%%%%
    
    if isunix && filename(1)~=filesep
      % add the full path to the dataset directory
      filename = fullfile(pwd, filename);
    elseif ispc && ~any(strcmp(filename(2),{':','\'}))
      % add the full path, including drive letter or slashes as needed.
      filename = fullfile(pwd, filename);
    end
    hdr = read_mff_header(filename);
    
  case 'fcdc_buffer'
    % read from a networked buffer for realtime analysis
    [host, port] = filetype_check_uri(filename);
    
    if retry
      orig = [];
      while isempty(orig)
        try
          % try reading the header, catch the error and retry
          orig = buffer('get_hdr', [], host, port);
        catch
          ft_warning('could not read header from %s, retrying in 1 second', filename);
          pause(1);
        end
      end % while
    else
      % try reading the header only once, give error if it fails
      orig = buffer('get_hdr', [], host, port);
    end % if retry
    
    % construct the standard header elements
    hdr.Fs          = orig.fsample;
    hdr.nChans      = orig.nchans;
    hdr.nSamples    = orig.nsamples;
    hdr.nSamplesPre = 0;  % since continuous
    hdr.nTrials     = 1;  % since continuous
    hdr.orig        = []; % this will contain the chunks (if present)
    
    % add the contents of attached NEUROMAG_HEADER chunk after decoding to MATLAB structure
    if isfield(orig, 'neuromag_header')
      if isempty(cachechunk)
        % this only needs to be decoded once
        cachechunk = decode_fif(orig);
      end
      
      % convert to FieldTrip format header
      hdr.label       = cachechunk.ch_names(:);
      hdr.nChans      = cachechunk.nchan;
      hdr.Fs          = cachechunk.sfreq;
      
      % add a gradiometer structure for forward and inverse modelling
      try
        [grad, elec] = mne2grad(cachechunk, true, coilaccuracy); % the coordsys is 'dewar'
        if ~isempty(grad)
          hdr.grad = grad;
        end
        if ~isempty(elec)
          hdr.elec = elec;
        end
      catch
        disp(lasterr);
      end
      
      % store the original details
      hdr.orig = cachechunk;
    end
    
    % add the contents of attached CTF_RES4 chunk after decoding to MATLAB structure
    if isfield(orig, 'ctf_res4')
      if isempty(cachechunk)
        % this only needs to be decoded once
        cachechunk = decode_res4(orig.ctf_res4);
      end
      % copy the gradiometer details
      hdr.grad = cachechunk.grad;
      hdr.orig = cachechunk.orig;
      if isfield(orig, 'channel_names')
        % get the same selection of channels from the two chunks
        [selbuf, selres4] = match_str(orig.channel_names, cachechunk.label);
        if length(selres4)<length(orig.channel_names)
          ft_error('the res4 chunk did not contain all channels')
        end
        % copy some of the channel details
        hdr.label     = cachechunk.label(selres4);
        hdr.chantype  = cachechunk.chantype(selres4);
        hdr.chanunit  = cachechunk.chanunit(selres4);
        % add the channel names chunk as well
        hdr.orig.channel_names = orig.channel_names;
      end
      % add the raw chunk as well
      hdr.orig.ctf_res4 = orig.ctf_res4;
    end
    
    % add the contents of attached NIFTI_1 chunk after decoding to MATLAB structure
    if isfield(orig, 'nifti_1')
      hdr.nifti_1 = decode_nifti1(orig.nifti_1);
      % add the raw chunk as well
      hdr.orig.nifti_1 = orig.nifti_1;
    end
    
    % add the contents of attached SiemensAP chunk after decoding to MATLAB structure
    if isfield(orig, 'siemensap') && exist('sap2matlab')==3 % only run this if MEX file is present
      hdr.siemensap = sap2matlab(orig.siemensap);
      % add the raw chunk as well
      hdr.orig.siemensap = orig.siemensap;
    end
    
    if ~isfield(hdr, 'label')
      % prevent overwriting the labels that we might have gotten from a RES4 chunk
      if isfield(orig, 'channel_names')
        hdr.label = orig.channel_names;
      else
        hdr.label = cell(hdr.nChans,1);
        if hdr.nChans < 2000 % don't do this for fMRI etc.
          ft_warning('creating fake channel names');        % give this warning only once
          for i=1:hdr.nChans
            hdr.label{i} = sprintf('%d', i);
          end
        else
          ft_warning('skipping fake channel names');        % give this warning only once
          checkUniqueLabels = false;
        end
      end
    end
    
    if ~isfield(hdr, 'chantype')
      % prevent overwriting the chantypes that we might have gotten from a RES4 chunk
      hdr.chantype = cell(hdr.nChans,1);
      if hdr.nChans < 2000 % don't do this for fMRI etc.
        hdr.chantype = repmat({'unknown'}, 1, hdr.nChans);
      end
    end
    
    if ~isfield(hdr, 'chanunit')
      % prevent overwriting the chanunits that we might have gotten from a RES4 chunk
      hdr.chanunit = cell(hdr.nChans,1);
      if hdr.nChans < 2000 % don't do this for fMRI etc.
        hdr.chanunit = repmat({'unknown'}, 1, hdr.nChans);
      end
    end
    
    hdr.orig.bufsize = orig.bufsize;
    
    
  case 'fcdc_buffer_offline'
    [hdr, nameFlag] = read_buffer_offline_header(headerfile);
    switch nameFlag
      case 0
        % no labels generated (fMRI etc)
        checkUniqueLabels = false; % no need to check these
      case 1
        % has generated fake channels
        % give this warning only once
        ft_warning('creating fake channel names');
        checkUniqueLabels = false; % no need to check these
      case 2
        % got labels from chunk, check those
        checkUniqueLabels = true;
    end
    
  case 'fcdc_matbin'
    % this is multiplexed data in a *.bin file, accompanied by a MATLAB file containing the header
    load(headerfile, 'hdr');
    
  case 'fcdc_mysql'
    % check that the required low-level toolbox is available
    ft_hastoolbox('mysql', 1);
    % read from a MySQL server listening somewhere else on the network
    db_open(filename);
    if db_blob
      hdr = db_select_blob('fieldtrip.header', 'msg', 1);
    else
      hdr = db_select('fieldtrip.header', {'nChans', 'nSamples', 'nSamplesPre', 'Fs', 'label'}, 1);
      hdr.label = mxDeserialize(hdr.label);
    end
    
  case 'gtec_hdf5'
    % check that the required low-level toolbox is available
    ft_hastoolbox('gtec', 1);
    % there is only a precompiled *.p reader that reads the whole file at once
    orig = ghdf5read(filename);
    for i=1:numel(orig.RawData.AcquisitionTaskDescription.ChannelProperties.ChannelProperties)
      lab = orig.RawData.AcquisitionTaskDescription.ChannelProperties.ChannelProperties(i).ChannelName;
      typ = orig.RawData.AcquisitionTaskDescription.ChannelProperties.ChannelProperties(1).ChannelType;
      if isnumeric(lab)
        hdr.label{i} = num2str(lab);
      else
        hdr.label{i} = lab;
      end
      if ischar(typ)
        hdr.chantype{i} = lower(typ);
      else
        hdr.chantype{i} = 'unknown';
      end
    end
    hdr.Fs          = orig.RawData.AcquisitionTaskDescription.SamplingFrequency;
    hdr.nChans      = size(orig.RawData.Samples, 1);
    hdr.nSamples    = size(orig.RawData.Samples, 2);
    hdr.nSamplesPre = 0;
    hdr.nTrials     = 1; % assume continuous data, not epoched
    assert(orig.RawData.AcquisitionTaskDescription.NumberOfAcquiredChannels==hdr.nChans, 'inconsistent number of channels');
    % remember the complete data upon request
    if cache
      hdr.orig = orig;
    end
    
  case 'gtec_mat'
    % this is a simple MATLAB format, it contains a log and a names variable
    tmp = load(headerfile);
    log   = tmp.log;
    names = tmp.names;
    
    hdr.label = cellstr(names);
    hdr.nChans = size(log,1);
    hdr.nSamples = size(log,2);
    hdr.nSamplesPre = 0;
    hdr.nTrials = 1; % assume continuous data, not epoched
    
    % compute the sampling frequency from the time channel
    sel = strcmp(hdr.label, 'Time');
    time = log(sel,:);
    
    hdr.Fs = 1./(time(2)-time(1));
    
    % also remember the complete data upon request
    if cache
      hdr.orig.log = log;
      hdr.orig.names = names;
    end
    
  case 'gdf'
    % this requires the biosig toolbox
    ft_hastoolbox('BIOSIG', 1);
    % In the case that the gdf files are written by one of the FieldTrip
    % realtime applications, such as biosig2ft, the gdf recording can be
    % split over multiple 1GB files. The sequence of files is then
    %   filename.gdf   <- this is the one that should be specified as the filename/dataset
    %   filename_1.gdf
    %   filename_2.gdf
    %   ...
    
    [p, f, x] = fileparts(filename);
    if exist(sprintf('%s_%d%s', fullfile(p, f), 1, x), 'file')
      % there are multiple files, count the number of additional files (excluding the first one)
      count = 0;
      while exist(sprintf('%s_%d%s', fullfile(p, f), count+1, x), 'file')
        count = count+1;
      end
      hdr = read_biosig_header(filename);
      for i=1:count
        hdr(i+1) = read_biosig_header(sprintf('%s_%d%s', fullfile(p, f), i, x));
        % do some sanity checks
        if hdr(i+1).nChans~=hdr(1).nChans
          ft_error('multiple GDF files detected that should be appended, but the channel count is inconsistent');
        elseif hdr(i+1).Fs~=hdr(1).Fs
          ft_error('multiple GDF files detected that should be appended, but the sampling frequency is inconsistent');
        elseif ~isequal(hdr(i+1).label, hdr(1).label)
          ft_error('multiple GDF files detected that should be appended, but the channel names are inconsistent');
        end
      end % for count
      % combine all headers into one
      combinedhdr             = [];
      combinedhdr.Fs          = hdr(1).Fs;
      combinedhdr.nChans      = hdr(1).nChans;
      combinedhdr.nSamples    = sum([hdr.nSamples].*[hdr.nTrials]);
      combinedhdr.nSamplesPre = 0;
      combinedhdr.nTrials     = 1;
      combinedhdr.label       = hdr(1).label;
      combinedhdr.orig        = hdr; % include all individual file details
      hdr = combinedhdr;
      
    else
      % there is only a single file
      hdr = read_biosig_header(filename);
      % the GDF format is always continuous
      hdr.nSamples = hdr.nSamples * hdr.nTrials;
      hdr.nTrials = 1;
      hdr.nSamplesPre = 0;
    end % if single or multiple gdf files
    
  case {'homer_nirs'}
    % Homer files are MATLAB files in disguise
    orig = load(filename, '-mat');
    
    hdr.label       = {};
    hdr.nChans      = size(orig.d,2);
    hdr.nSamples    = size(orig.d,1);
    hdr.nSamplesPre = 0;
    hdr.nTrials     = 1; % assume continuous data, not epoched
    hdr.Fs          = 1/median(diff(orig.t));
    
    % number of wavelengths times sources times detectors
    assert(numel(orig.SD.Lambda)*orig.SD.nSrcs*orig.SD.nDets >= hdr.nChans);
    
    for i=1:hdr.nChans
      hdr.label{i} = num2str(i);
    end
    
    hdr.chantype = repmat({'nirs'}, hdr.nChans, 1);
    hdr.chanunit = repmat({'unknown'}, hdr.nChans, 1);
    
    % convert the measurement configuration details to an optode structure
    try
    end
    hdr.opto = homer2opto(orig.SD);
    
    % keep the header details
    hdr.orig.SD = orig.SD;
    
  case {'itab_raw' 'itab_mhd'}
    % read the full header information frtom the binary header structure
    header_info = read_itab_mhd(headerfile);
    
    % these are the channels that are visible to FieldTrip
    chansel = 1:header_info.nchan;
    
    % convert the header information into a FieldTrip compatible format
    hdr.nChans      = length(chansel);
    hdr.label       = {header_info.ch(chansel).label};
    hdr.label       = hdr.label(:);  % should be column vector
    hdr.Fs          = header_info.smpfq;
    % it will always be continuous data
    hdr.nSamples    = header_info.ntpdata;
    hdr.nSamplesPre = 0; % it is a single continuous trial
    hdr.nTrials     = 1; % it is a single continuous trial
    % keep the original details AND the list of channels as used by FieldTrip
    hdr.orig         = header_info;
    hdr.orig.chansel = chansel;
    % add the gradiometer definition
    hdr.grad         = itab2grad(header_info);
    
  case 'jaga16'
    % this is hard-coded for the Jinga-Hi JAGA16 system with 16 channels
    packetsize = (4*2 + 6*2 + 16*43*2); % in bytes
    % read the first packet
    fid  = fopen(filename, 'r');
    buf  = fread(fid, packetsize/2, 'uint16');
    fclose(fid);
    
    if buf(1)==0
      % it does not have timestamps, i.e. it is the raw UDP stream
      packetsize = packetsize - 8; % in bytes
      packet     = jaga16_packet(buf(1:(packetsize/2)), false);
    else
      % each packet starts with a timestamp
      packet = jaga16_packet(buf, true);
    end
    
    % determine the number of packets from the file size
    info     = dir(filename);
    npackets = floor((info.bytes)/packetsize/2);
    
    hdr             = [];
    hdr.Fs          = packet.fsample;
    hdr.nChans      = packet.nchan;
    hdr.nSamples    = 43;
    hdr.nSamplesPre = 0;
    hdr.nTrials     = npackets;
    hdr.label       = cell(hdr.nChans,1);
    hdr.chantype    = cell(hdr.nChans,1);
    hdr.chanunit    = cell(hdr.nChans,1);
    for i=1:hdr.nChans
      hdr.label{i} = sprintf('%d', i);
      hdr.chantype{i} = 'eeg';
      hdr.chanunit{i} = 'uV';
    end
    
    % store some low-level details
    hdr.orig.offset     = 0;
    hdr.orig.packetsize = packetsize;
    hdr.orig.packet     = packet;
    hdr.orig.info       = info;
    
  case {'manscan_mbi', 'manscan_mb2'}
    orig       = in_fopen_manscan(filename);
    hdr.Fs     = orig.prop.sfreq;
    hdr.nChans = numel(orig.channelmat.Channel);
    hdr.nTrials  = 1;
    if isfield(orig, 'epochs') && ~isempty(orig.epochs)
      hdr.nSamples = 0;
      for i = 1:numel(orig.epochs)
        hdr.nSamples =  hdr.nSamples + diff(orig.epochs(i).samples) + 1;
      end
    else
      hdr.nSamples = diff(orig.prop.samples) + 1;
    end
    if orig.prop.times(1) < 0
      hdr.nSamplesPre  = round(orig.prop.times(1)/hdr.Fs);
    else
      hdr.nSamplesPre  = 0;
    end
    for i=1:hdr.nChans
      hdr.label{i,1}    = orig.channelmat.Channel(i).Name;
      hdr.chantype{i,1} = lower(orig.channelmat.Channel(i).Type);
      if isequal(hdr.chantype{i,1}, 'eeg')
        hdr.chanunit{i, 1} = 'uV';
      else
        hdr.chanunit{i, 1} = 'unknown';
      end
    end
    hdr.orig = orig;
    
  case 'mega_neurone'
    % ensure that this external toolbox is on the path
    ft_hastoolbox('neurone', 1);
    if filename(end)~=filesep
      % it should end with a slash
      filename = [filename filesep];
    end
    % this is like the EEGLAB data structure
    EEG = readneurone(filename);
    
    hdr.Fs          = EEG.srate;
    hdr.nChans      = EEG.nbchan;
    hdr.nSamples    = EEG.pnts;
    hdr.nSamplesPre = -EEG.xmin*EEG.srate;
    hdr.nTrials     = EEG.trials;
    try
      hdr.label       = { EEG.chanlocs.labels }';
    catch
      ft_warning('creating default channel names');
      for i=1:hdr.nChans
        hdr.label{i} = sprintf('chan%03d', i);
      end
    end
    ind = 1;
    for i = 1:length( EEG.chanlocs )
      if isfield(EEG.chanlocs(i), 'X') && ~isempty(EEG.chanlocs(i).X)
        hdr.elec.label{ind, 1} = EEG.chanlocs(i).labels;
        % this channel has a position
        hdr.elec.elecpos(ind,1) = EEG.chanlocs(i).X;
        hdr.elec.elecpos(ind,2) = EEG.chanlocs(i).Y;
        hdr.elec.elecpos(ind,3) = EEG.chanlocs(i).Z;
        ind = ind+1;
      end
    end
    
    if cache
      % also remember the data and events
      hdr.orig = EEG;
    else
      % remember only the header details
      hdr.orig = removefields(EEG, {'data', 'event'});
    end
    
  case 'micromed_trc'
    orig = read_micromed_trc(filename);
    hdr             = [];
    hdr.Fs          = orig.Rate_Min; % FIXME is this correct?
    hdr.nChans      = orig.Num_Chan;
    hdr.nSamples    = orig.Num_Samples;
    hdr.nSamplesPre = 0; % continuous
    hdr.nTrials     = 1; % continuous
    hdr.label       = cell(1,hdr.nChans);
    % give this warning only once
    hdr.label  = {orig.elec.Name};
    hdr.chanunit = {orig.elec.Unit};
    hdr.subjectname = orig.name;
    %warning('using a modified read_micromed_trc() function');
    
    % this should be a column vector
    hdr.label = hdr.label(:);
    % remember the original header details
    hdr.orig = orig;
    
  case {'mpi_ds', 'mpi_dap'}
    hdr = read_mpi_ds(filename);
    
  case 'netmeg'
    ft_hastoolbox('netcdf', 1);
    
    % this will read all NetCDF data from the file and subsequently convert
    % each of the three elements into a more easy to parse MATLAB structure
    s = netcdf(filename);
    
    for i=1:numel(s.AttArray)
      fname = fixname(s.AttArray(i).Str);
      fval  = s.AttArray(i).Val;
      if ischar(fval)
        fval = fval(fval~=0); % remove the \0 characters
        fval = strtrim(fval); % remove insignificant whitespace
      end
      Att.(fname) = fval;
    end
    
    for i=1:numel(s.VarArray)
      fname = fixname(s.VarArray(i).Str);
      fval  = s.VarArray(i).Data;
      if ischar(fval)
        fval = fval(fval~=0); % remove the \0 characters
        fval = strtrim(fval); % remove insignificant whitespace
      end
      Var.(fname) = fval;
    end
    
    for i=1:numel(s.DimArray)
      fname = fixname(s.DimArray(i).Str);
      fval  = s.DimArray(i).Dim;
      if ischar(fval)
        fval = fval(fval~=0); % remove the \0 characters
        fval = strtrim(fval); % remove insignificant whitespace
      end
      Dim.(fname) = fval;
    end
    
    % convert the relevant fields into the default header structure
    hdr.Fs          = 1000/Var.samplinginterval;
    hdr.nChans      = length(Var.channelstatus);
    hdr.nSamples    = Var.numsamples;
    hdr.nSamplesPre = 0;
    hdr.nTrials     = size(Var.waveforms, 1);
    hdr.chanunit    = cellstr(reshape(Var.channelunits, hdr.nChans, 2));
    hdr.chantype    = cellstr(reshape(lower(Var.channeltypes), hdr.nChans, 3));
    
    ft_warning('creating fake channel names');
    hdr.label = cell(hdr.nChans, 1);
    for i=1:hdr.nChans
      hdr.label{i} = sprintf('%d', i);
    end
    
    % remember the original details of the file
    % note that this also includes the data
    % this is large, but can be reused elsewhere
    hdr.orig.Att = Att;
    hdr.orig.Var = Var;
    hdr.orig.Dim = Dim;
    
    % construct the gradiometer structure from the complete header information
    hdr.grad = netmeg2grad(hdr);
    
    
  case 'nervus_eeg'
    hdr = read_nervus_header(filename);
    checkUniqueLabels = false;
    
  case 'neuralynx_dma'
    hdr = read_neuralynx_dma(filename);
    
  case 'neuralynx_sdma'
    hdr = read_neuralynx_sdma(filename);
    
  case 'neuralynx_ncs'
    ncs = read_neuralynx_ncs(filename, 1, 0);
    [p, f, x]       = fileparts(filename);
    hdr.Fs          = ncs.hdr.SamplingFrequency;
    hdr.label       = {f};
    hdr.nChans      = 1;
    hdr.nTrials     = 1;
    hdr.nSamplesPre = 0;
    hdr.nSamples    = ncs.NRecords * 512;
    hdr.orig        = ncs.hdr;
    FirstTimeStamp  = ncs.hdr.FirstTimeStamp;  % this is the first timestamp of the first block
    LastTimeStamp   = ncs.hdr.LastTimeStamp;   % this is the first timestamp of the last block, i.e. not the timestamp of the last sample
    hdr.TimeStampPerSample = double(LastTimeStamp - FirstTimeStamp) ./ ((ncs.NRecords-1)*512);
    hdr.FirstTimeStamp     = FirstTimeStamp;
    
  case 'neuralynx_nse'
    nse = read_neuralynx_nse(filename, 1, 0);
    [p, f, x]       = fileparts(filename);
    hdr.Fs          = nse.hdr.SamplingFrequency;
    hdr.label       = {f};
    hdr.nChans      = 1;
    hdr.nTrials     = nse.NRecords;  % each record contains one waveform
    hdr.nSamples    = 32;            % there are 32 samples in each waveform
    hdr.nSamplesPre = 0;
    hdr.orig        = nse.hdr;
    % FIXME add hdr.FirstTimeStamp and hdr.TimeStampPerSample
    
  case {'neuralynx_ttl', 'neuralynx_tsl', 'neuralynx_tsh'}
    % these are hardcoded, they contain an 8-byte header and int32 values for a single channel
    % FIXME this should be done similar as neuralynx_bin, i.e. move the hdr into the function
    hdr             = [];
    hdr.Fs          = 32556;
    hdr.nChans      = 1;
    hdr.nSamples    = (filesize(filename)-8)/4;
    hdr.nSamplesPre = 1;
    hdr.nTrials     = 1;
    hdr.label       = {headerformat((end-3):end)};
    
  case 'neuralynx_bin'
    hdr = read_neuralynx_bin(filename);
    
  case 'neuralynx_ds'
    hdr = read_neuralynx_ds(filename);
    
  case 'neuralynx_cds'
    hdr = read_neuralynx_cds(filename);
    
  case 'nexstim_nxe'
    hdr = read_nexstim_nxe(filename);
    
  case 'neuromag_headpos'
    % neuromag headposition file created with maxfilter, the position varies over time
    orig = read_neuromag_headpos(filename);
    hdr.Fs          = 1/(orig.data(1,2)-orig.data(1,1));
    hdr.nChans      = size(orig.data,1);
    hdr.nSamples    = size(orig.data,2);
    hdr.nSamplesPre = 0;   % convert from ms to samples
    hdr.nTrials     = 1;
    hdr.label       = orig.colheaders;
    
  case 'neuromag_maxfilterlog'
    % neuromag log file created with maxfilter
    log = read_neuromag_maxfilterlog(filename);
    hdr = [];
    hdr.label = {'t' 'e' 'g' 'v' 'r' 'd'};
    for i=1:numel(log.hpi)
      for j=1:11
        hdr.label{end+1} = sprintf('hpi%d_%02d', i, j);
      end
    end
    hdr.nChans = length(hdr.label);
    hdr.nSamples = length(log.t);
    hdr.nSamplesPre = 0;
    hdr.nTrials = 1;
    hdr.Fs = 1 / median(diff(log.t));
    hdr.orig = log;
    
  case {'neuromag_fif' 'neuromag_mne'}
    % check that the required low-level toolbox is available
    ft_hastoolbox('mne', 1);
    
    info = fiff_read_meas_info(filename);
    
    % convert to FieldTrip format header
    hdr.label       = info.ch_names(:);
    hdr.nChans      = info.nchan;
    hdr.Fs          = info.sfreq;
    
    % add a gradiometer structure for forward and inverse modelling
    try
      [grad, elec] = mne2grad(info, strcmp(coordsys, 'dewar'), coilaccuracy);
      if ~isempty(grad)
        hdr.grad = grad;
      end
      if ~isempty(elec)
        hdr.elec = elec;
      end
    catch
      disp(lasterr);
    end
    
    iscontinuous  = 0;
    isepoched     = 0;
    isaverage     = 0;
    
    if isempty(fiff_find_evoked(filename)) % true if file contains no evoked responses
      try
        epochs = fiff_read_epochs(filename);
        isepoched = 1;
      catch
        % the "catch me" syntax is broken on MATLAB74, this fixes it
        me = lasterror;
        if strcmp(me.identifier, 'MNE:fiff_read_events')
          iscontinuous = 1;
        else
          rethrow(me)
        end
      end
      
    else
      isaverage = 1;
    end
    
    if iscontinuous
      try
        % we only use 1 input argument here to allow backward
        % compatibility up to MNE 2.6.x:
        raw = fiff_setup_read_raw(filename);
      catch
        % the "catch me" syntax is broken on MATLAB74, this fixes it
        me = lasterror;
        % there is an error - we try to use MNE 2.7.x (if present) to
        % determine if the cause is maxshielding:
        try
          allow_maxshield = true;
          raw = fiff_setup_read_raw(filename,allow_maxshield);
        catch
          % unknown problem, or MNE version 2.6.x or less:
          rethrow(me);
        end
        % no error message from fiff_setup_read_raw? Then maxshield
        % was applied, but maxfilter wasn't, so return this error:
        if istrue(checkmaxfilter)
          ft_error('Maxshield data should be corrected using Maxfilter prior to importing in FieldTrip.');
        else
          ft_warning('Maxshield data should be corrected using Maxfilter prior to importing in FieldTrip.');
        end
      end
      hdr.nSamples    = raw.last_samp - raw.first_samp + 1; % number of samples per trial
      hdr.nSamplesPre = 0;
      % otherwise conflicts will occur in read_data
      hdr.nTrials     = 1;
      info.raw        = raw; % keep all the details
      
    elseif isepoched
      hdr.nSamples    = length(epochs.times);
      hdr.nSamplesPre = sum(epochs.times < 0);
      hdr.nTrials     = size(epochs.data, 1);
      info.epochs     = epochs;  % this is used by read_data to get the actual data, i.e. to prevent re-reading
      
    elseif isaverage
      try
        evoked_data    = fiff_read_evoked_all(filename);
        vartriallength = any(diff([evoked_data.evoked.first])) || any(diff([evoked_data.evoked.last]));
        if vartriallength
          % there are trials averages with variable durations in the file
          ft_warning('EVOKED FILE with VARIABLE TRIAL LENGTH! - check data have been processed accurately');
          hdr.nSamples = 0;
          for i=1:length(evoked_data.evoked)
            hdr.nSamples = hdr.nSamples + size(evoked_data.evoked(i).epochs, 2);
          end
          % represent it as a continuous file with a single trial
          % all trial average details will be available through read_event
          hdr.nSamplesPre = 0;
          hdr.nTrials     = 1;
          info.evoked     = evoked_data.evoked; % this is used by read_data to get the actual data, i.e. to prevent re-reading
          info.info       = evoked_data.info;   % keep all the details
          info.vartriallength = 1;
        else
          % represent it as a file with multiple trials, each trial has the same length
          % all trial average details will be available through read_event
          hdr.nSamples    = evoked_data.evoked(1).last - evoked_data.evoked(1).first + 1;
          hdr.nSamplesPre = -evoked_data.evoked(1).first;   % represented as negative number in fif file
          hdr.nTrials     = length(evoked_data.evoked);
          info.evoked     = evoked_data.evoked;             % this is used by read_data to get the actual data, i.e. to prevent re-reading
          info.info       = evoked_data.info;               % keep all the details
          info.vartriallength = 0;
        end
      catch
        % this happens if fiff_read_evoked_all cannot find evoked
        % responses, in which case it errors due to not assigning the
        % output variable "data"
        ft_warning('%s does not contain data', filename);
        hdr.nSamples    = 0;
        hdr.nSamplesPre = 0;
        hdr.nTrials     = 0;
      end
    end
    
    % remember the original header details
    hdr.orig = info;
    
    % these are useful to know in ft_read_event and ft_read_data
    hdr.orig.isaverage    = isaverage;
    hdr.orig.iscontinuous = iscontinuous;
    hdr.orig.isepoched    = isepoched;
    
  case 'neuromag_mex'
    % check that the required low-level toolbox is available
    ft_hastoolbox('meg-pd', 1);
    rawdata('any',filename);
    rawdata('goto', 0);
    megmodel('head',[0 0 0],filename);
    % get the available information from the fif file
    [orig.rawdata.range,orig.rawdata.calib]           = rawdata('range');
    [orig.rawdata.sf]                                 = rawdata('sf');
    [orig.rawdata.samples]                            = rawdata('samples');
    [orig.chaninfo.N,orig.chaninfo.S,orig.chaninfo.T] = chaninfo;           % Numbers, names & places
    [orig.chaninfo.TY,orig.chaninfo.NA]               = chaninfo('type');   % Coil type
    [orig.chaninfo.NO]                                = chaninfo('noise');  % Default noise level
    [orig.channames.NA,orig.channames.KI,orig.channames.NU] = channames(filename); % names, kind, logical numbers
    % read a single trial to determine the data size
    [buf, status] = rawdata('next');
    rawdata('close');
    
    % This is to solve a problem reported by Doug Davidson: The problem
    % is that rawdata('samples') is not returning the number of samples
    % correctly. It appears that the example script rawchannels in meg-pd
    % might work, however, so I want to use rawchannels to read in one
    % channel of data in order to get the number of samples in the file:
    if orig.rawdata.samples<0
      tmpchannel = 1;
      tmpvar = rawchannels(filename,tmpchannel);
      [orig.rawdata.samples] = size(tmpvar,2);
      clear tmpvar tmpchannel;
    end
    
    % convert to FieldTrip format header
    hdr.label       = orig.channames.NA;
    hdr.Fs          = orig.rawdata.sf;
    hdr.nSamplesPre = 0; % I don't know how to get this out of the file
    hdr.nChans      = size(buf,1);
    hdr.nSamples    = size(buf,2); % number of samples per trial
    hdr.nTrials     = orig.rawdata.samples ./ hdr.nSamples;
    % add a gradiometer structure for forward and inverse modelling
    hdr.grad = fif2grad(filename);
    % remember the original header details
    hdr.orig = orig;
    
  case 'neuroomega_mat'
    % These are MATLAB *.mat files created by the software 'Map File Converter' from
    % the propietary .mpx files recorded by NeuroOmega
    chantype_dict = {'micro','macro',     'analog', 'micro_lfp','macro_lfp','micro_hp','add_analog';...
      'CRAW', 'CMacro_RAW','CANALOG', 'CLFP',    'CMacro',   'CSPK'    ,'CADD_ANALOG'};
    neuroomega_param = {'_KHz','_KHz_Orig','_Gain','_BitResolution','_TimeBegin','_TimeEnd'};
    
    % identifying channels to be loaded
    orig = matfile(filename);
    fields_orig = who(orig);
    
    %is_param=endsWith(fields_orig,neuroomega_param); %Matlab 2017a
    is_param=zeros(length(fields_orig),1);
    for i=1:length(neuroomega_param)
      is_param = is_param | ~cellfun('isempty',regexp(fields_orig,strcat(neuroomega_param(i),'$'),'start'));
    end
    
    channels={}; channelstype={};
    for c = 1:length(chantype)
      chantype_dict_sel=strcmpi(chantype_dict(1,:),chantype{c});
      if sum(chantype_dict_sel)>0
        chanbasename=chantype_dict{2, chantype_dict_sel};
        sel_chan=fields_orig(strncmpi(fields_orig,chanbasename,length(chanbasename)) & ~is_param);
        if isempty(sel_chan)
          ft_warning(strjoin({'chantype ',chantype{c},' selected but no ',chanbasename,' found'}))
        else
          channels=[channels;sel_chan];
          channelstype=[channelstype;repmat(chantype(c),  size(sel_chan))];
        end
      elseif ~strcmpi(chantype{c},'chaninfo')
        ft_warning(strjoin({'unknown chantype ',chantype{c}}));
      end
    end
    if ~isempty(channels)
      chan_t=table;
      for i=1:length(channels)
        ch=channels{i};
        ch_whos=whos(orig,ch);
        chan_t=[chan_t;{ch,orig.([ch,'_KHz'])*1000, orig.([ch,'_TimeBegin']), ch_whos.size(2)}];
      end
      chan_t.Properties.VariableNames={'channel' 'Fs' 'T0' 'nSamples'};
      
      Fs=unique(chan_t.Fs);
      T0=unique(chan_t.T0);
      nSamples=unique(chan_t.nSamples);
      if length(Fs)>1 || length(T0)>1
        chan_t % printing table for user
        ft_error('inconsistent channels with different sampling rates or initial times');
      end
      if length(nSamples)>1
        chan_t % printing table for user
        ft_warning('inconsistent number of samples across channels. Selecting minimun nSample')
        nSamples=min(nSamples);
      end
      
    else % If no channel selected
      channels=fields_orig(contains(fields_orig,chantype_dict(2,:)) & ~is_param);
      % Matching channels to chantypes
      M=cell2mat(cellfun(@(x) contains(channels,x),chantype_dict(2,:),'UniformOutput',false));
      chantype_ix = sum( cumprod(M == 0, 2), 2) + 1;
      Fs=cellfun(@(x) orig.([x '_KHz'])*1000,channels);
      chaninfo=table(channels,chantype_dict(1,chantype_ix)',Fs,'VariableNames',{'channel' 'chantype' 'Fs'});
      if isempty(chantype)
        chaninfo % printing channel info for user. ToDo: ft_print_table
        ft_warning('Define chantype of interest from table above or use ''chaninfo''');
      elseif ~strcmpi(chantype{1},'chaninfo') || strcmpi(chantype{1},'info')
        ft_error(['Incorrect cfg.chantype, use one of ',strjoin(unique(chaninfo.chantype),' ')])
      end
      Fs=nan; nSamples=nan; channelstype=chaninfo.chantype; hdr.chaninfo=chaninfo;
    end
    
    % building header
    hdr.Fs          = Fs;
    hdr.nChans      = length(channels);
    hdr.nSamples    = nSamples;
    hdr.nSamplesPre = 0;
    hdr.nTrials     = 1;
    hdr.label       = deblank(channels);
    % store the complete information in hdr.orig ft_read_data and ft_read_event will
    % get it from there
    hdr.orig        = orig;
    hdr.chantype    = channelstype;
    hdr.chanunit    = repmat({'uV'},  size(hdr.label));
    
  case 'neuroprax_eeg'
    orig = np_readfileinfo(filename);
    
    hdr.Fs          = orig.fa;
    hdr.nChans      = orig.K;
    hdr.nSamples    = orig.N;
    hdr.nSamplesPre = 0; % continuous
    hdr.nTrials     = 1; % continuous
    hdr.label       = orig.channels(:);
    hdr.unit        = orig.units(:);
    
    % remember the original header details
    hdr.orig = orig;
    
  case 'neuroscope_bin'
    [p,f,e]    = fileparts(filename);
    headerfile = fullfile(p,[f,'.xml']);
    hdr        = ft_read_header(headerfile, 'headerformat', 'neuroscope_xml');
    
  case 'neuroscope_ds'
    listing    = dir(filename);
    filenames  = {listing.name}';
    headerfile = filenames{~cellfun('isempty',strfind(filenames,'.xml'))};
    hdr        = ft_read_header(headerfile, 'headerformat', 'neuroscope_xml');
    
  case 'neuroscope_xml'
    ft_hastoolbox('neuroscope', 1);
    ft_hastoolbox('gifti', 1);
    
    % this pertains to generic header file, and the other neuroscope
    % formats will recurse into this one
    [p,f,e]    = fileparts(filename);
    if isempty(p), p = pwd; end
    listing    = dir(p);
    filenames  = {listing.name}';
    
    lfpfile_idx = find(~cellfun('isempty',strfind(filenames,'.eeg')));
    rawfile_idx = find(~cellfun('isempty',strfind(filenames,'.dat')));
    
    if ~isempty(lfpfile_idx)
      % FIXME this assumes only 1 such file, or at least it only takes the
      % first one.
      lfpfile = filenames{lfpfile_idx(1)};
    end
    if ~isempty(rawfile_idx)
      rawfile = filenames{rawfile_idx(1)};
    end
    params     = LoadParameters(filename);
    
    hdr         = [];
    hdr.nChans  = params.nChannels;
    hdr.nTrials = 1; % is it always continuous? FIXME
    hdr.nSamplesPre = 0;
    
    if ~isempty(lfpfile)
      % use the sampling of the lfp-file to be leading
      hdr.Fs       = params.rates.lfp;
      hdr.nSamples = listing(strcmp(filenames,lfpfile)).bytes./(hdr.nChans*params.nBits/8);
      hdr.TimeStampPerSample = params.rates.wideband./params.rates.lfp;
    else
      % use the sampling of the raw-file to be leading
      hdr.Fs     = params.rates.wideband;
      hdr.nSamples = listing(strcmp(filenames,rawfile)).bytes./(hdr.nChans*params.nBits/8);
      hdr.TimeStampPerSample = 1;
    end
    hdr.orig = params;
    
    hdr.label = cell(hdr.nChans,1);
    for k = 1:hdr.nChans
      hdr.label{k} = ['chan',num2str(k,'%0.3d')];
    end
    
  case 'neurosim_evolution'
    hdr = read_neurosim_evolution(filename);
    
  case {'neurosim_ds' 'neurosim_signals'}
    hdr = read_neurosim_signals(filename);
    
  case 'neurosim_spikes'
    headerOnly = true;
    hdr = read_neurosim_spikes(filename, headerOnly);
    
  case 'nihonkohden_m00'
    hdr = read_nihonkohden_hdr(filename);
    
  case 'nimh_cortex'
    cortex = read_nimh_cortex(filename, 'epp', 'no', 'eog', 'no');
    % look at the first trial to determine whether it contains data in the EPP and EOG channels
    trial1  = read_nimh_cortex(filename, 'epp', 'yes', 'eog', 'yes', 'begtrial', 1, 'endtrial', 1);
    hasepp = ~isempty(trial1.epp);
    haseog = ~isempty(trial1.eog);
    if hasepp
      ft_warning('EPP channels are not yet supported');
    end
    % at the moment only the EOG channels are supported here
    if haseog
      hdr.label       = {'EOGx' 'EOGy'};
      hdr.nChans      = 2;
    else
      hdr.label       = {};
      hdr.nChans      = 0;
    end
    hdr.nTrials     = length(cortex);
    hdr.nSamples    = inf;
    hdr.nSamplesPre = 0;
    hdr.orig.trial = cortex;
    hdr.orig.hasepp = hasepp;
    hdr.orig.haseog = haseog;
    
  case 'ns_avg'
    orig = read_ns_hdr(filename);
    % do some reformatting/renaming of the header items
    hdr.Fs          = orig.rate;
    hdr.nSamples    = orig.npnt;
    hdr.nSamplesPre = round(-orig.rate*orig.xmin/1000);
    hdr.nChans      = orig.nchan;
    hdr.label       = orig.label(:);
    hdr.nTrials     = 1; % the number of trials in this datafile is only one, i.e. the average
    % remember the original header details
    hdr.orig = orig;
    
  case {'ns_cnt' 'ns_cnt16', 'ns_cnt32'}
    ft_hastoolbox('eeglab', 1);
    if strcmp(headerformat, 'ns_cnt')
      orig = loadcnt(filename); % let loadcnt figure it out
    elseif strcmp(headerformat, 'ns_cnt16')
      orig = loadcnt(filename, 'dataformat', 'int16');
    elseif strcmp(headerformat, 'ns_cnt32')
      orig = loadcnt(filename, 'dataformat', 'int32');
    end
    
    % do some reformatting/renaming of the header items
    hdr.Fs          = orig.header.rate;
    hdr.nChans      = orig.header.nchannels;
    hdr.nSamples    = orig.ldnsamples;
    hdr.nSamplesPre = 0;
    hdr.nTrials     = 1;
    for i=1:hdr.nChans
      hdr.label{i} = deblank(orig.electloc(i).lab);
    end
    % remember the original header details
    hdr.orig = orig;
    
  case 'ns_eeg'
    orig = read_ns_hdr(filename);
    % do some reformatting/renaming of the header items
    hdr.label       = orig.label;
    hdr.Fs          = orig.rate;
    hdr.nSamples    = orig.npnt;
    hdr.nSamplesPre = round(-orig.rate*orig.xmin/1000);
    hdr.nChans      = orig.nchan;
    hdr.nTrials     = orig.nsweeps;
    % remember the original header details
    hdr.orig = orig;
    
  case 'nmc_archive_k'
    hdr = read_nmc_archive_k_hdr(filename);
    
  case 'neuroshare' % NOTE: still under development
    % check that the required neuroshare toolbox is available
    ft_hastoolbox('neuroshare', 1);
    
    tmp = read_neuroshare(filename);
    hdr.Fs          = tmp.hdr.analoginfo(end).SampleRate; % take the sampling freq from the last analog channel (assuming this is the same for all chans)
    hdr.nChans      = length(tmp.list.analog(tmp.analog.contcount~=0)); % get the analog channels, only the ones that are not empty
    hdr.nSamples    = max([tmp.hdr.entityinfo(tmp.list.analog).ItemCount]); % take the number of samples from the longest channel
    hdr.nSamplesPre = 0; % continuous data
    hdr.nTrials     = 1; % continuous data
    hdr.label       = {tmp.hdr.entityinfo(tmp.list.analog(tmp.analog.contcount~=0)).EntityLabel}; %%% contains non-unique chans?
    hdr.orig        = tmp; % remember the original header
    
  case 'oxy3'
    ft_hastoolbox('artinis', 1);
    hdr = read_artinis_oxy3(filename);
    
  case 'plexon_ds'
    hdr = read_plexon_ds(filename);
    
  case 'plexon_ddt'
    orig = read_plexon_ddt(filename);
    hdr.nChans      = orig.NChannels;
    hdr.Fs          = orig.Freq;
    hdr.nSamples    = orig.NSamples;
    hdr.nSamplesPre = 0;      % continuous
    hdr.nTrials     = 1;      % continuous
    hdr.label       = cell(1,hdr.nChans);
    % give this warning only once
    ft_warning('creating fake channel names');
    for i=1:hdr.nChans
      hdr.label{i} = sprintf('%d', i);
    end
    % also remember the original header
    hdr.orig        = orig;
    
  case {'read_nex_data'} % this is an alternative reader for nex files
    orig = read_nex_header(filename);
    % assign the obligatory items to the output FCDC header
    numsmp = cell2mat({orig.varheader.numsmp});
    adindx = find(cell2mat({orig.varheader.typ})==5);
    if isempty(adindx)
      ft_error('file does not contain continuous channels');
    end
    hdr.nChans      = length(orig.varheader);
    hdr.Fs          = orig.varheader(adindx(1)).wfrequency;     % take the sampling frequency from the first A/D channel
    hdr.nSamples    = max(numsmp(adindx));                      % take the number of samples from the longest A/D channel
    hdr.nTrials     = 1;                                        % it can always be interpreted as continuous data
    hdr.nSamplesPre = 0;                                        % and therefore it is not trial based
    for i=1:hdr.nChans
      hdr.label{i} = deblank(char(orig.varheader(i).nam));
    end
    hdr.label = hdr.label(:);
    % also remember the original header details
    hdr.orig = orig;
    
  case {'plexon_nex' 'read_plexon_nex'} % this is the default reader for nex files
    orig = read_plexon_nex(filename);
    numsmp = cell2mat({orig.VarHeader.NPointsWave});
    adindx = find(cell2mat({orig.VarHeader.Type})==5);
    if isempty(adindx)
      ft_error('file does not contain continuous channels');
    end
    hdr.nChans      = length(orig.VarHeader);
    hdr.Fs          = orig.VarHeader(adindx(1)).WFrequency;     % take the sampling frequency from the first A/D channel
    hdr.nSamples    = max(numsmp(adindx));                      % take the number of samples from the longest A/D channel
    hdr.nTrials     = 1;                                        % it can always be interpreted as continuous data
    hdr.nSamplesPre = 0;                                        % and therefore it is not trial based
    for i=1:hdr.nChans
      hdr.label{i} = deblank(char(orig.VarHeader(i).Name));
    end
    hdr.label = hdr.label(:);
    hdr.FirstTimeStamp     = orig.FileHeader.Beg;
    hdr.TimeStampPerSample = orig.FileHeader.Frequency ./ hdr.Fs;
    % also remember the original header details
    hdr.orig = orig;
    
  case 'plexon_plx'
    orig = read_plexon_plx(filename);
    if orig.NumSlowChannels==0
      ft_error('file does not contain continuous channels');
    end
    fsample = [orig.SlowChannelHeader.ADFreq];
    if any(fsample~=fsample(1))
      ft_error('different sampling rates in continuous data not supported');
    end
    for i=1:length(orig.SlowChannelHeader)
      label{i} = deblank(orig.SlowChannelHeader(i).Name);
    end
    % continuous channels don't always contain data, remove the empty ones
    sel  = [orig.DataBlockHeader.Type]==5;  % continuous
    chan = [orig.DataBlockHeader.Channel];
    for i=1:length(label)
      chansel(i) = any(chan(sel)==orig.SlowChannelHeader(i).Channel);
    end
    chansel = find(chansel); % this is required for timestamp selection
    label = label(chansel);
    % only the continuous channels are returned as visible
    hdr.nChans      = length(label);
    hdr.Fs          = fsample(1);
    hdr.label       = label;
    % also remember the original header
    hdr.orig        = orig;
    
    % select the first continuous channel that has data
    sel = ([orig.DataBlockHeader.Type]==5 & [orig.DataBlockHeader.Channel]==orig.SlowChannelHeader(chansel(1)).Channel);
    % get the timestamps that correspond with the continuous data
    tsl = [orig.DataBlockHeader(sel).TimeStamp]';
    tsh = [orig.DataBlockHeader(sel).UpperByteOf5ByteTimestamp]';
    ts  = timestamp_plexon(tsl, tsh);  % use helper function, this returns an uint64 array
    
    % determine the number of samples in the continuous channels
    num = [orig.DataBlockHeader(sel).NumberOfWordsInWaveform];
    hdr.nSamples    = sum(num);
    hdr.nSamplesPre = 0;      % continuous
    hdr.nTrials     = 1;      % continuous
    
    % the timestamps indicate the beginning of each block, hence the timestamp of the last block corresponds with the end of the previous block
    hdr.TimeStampPerSample = double(ts(end)-ts(1))/sum(num(1:(end-1)));
    hdr.FirstTimeStamp     = ts(1);                                                %  the timestamp of the first continuous sample
    
    % also make the spike channels visible
    for i=1:length(orig.ChannelHeader)
      hdr.label{end+1} = deblank(orig.ChannelHeader(i).Name);
    end
    hdr.label = hdr.label(:);
    hdr.nChans = length(hdr.label);
    
    
  case 'smi_txt'
    smi = read_smi_txt(filename);
    hdr.nChans              = size(smi.dat,1);
    hdr.nSamples            = size(smi.dat,2);
    hdr.nSamplesPre         = 0;
    hdr.nTrials             = 1;
    hdr.FirstTimeStamp      = smi.trigger(1,1).timestamp;
    
    % if the header contains the sampling rate use it and if not, compute
    % it from scratch. If computed, sampling rate might have numerical
    % issues due to tolerance (the reason that I write the two options)
    if isfield(smi,'Fs') && ~isempty(smi.Fs);
      hdr.Fs = smi.Fs;
      hdr.TimeStampPerSample = 1000./hdr.Fs;
    else
      hdr.TimeStampPerSample  = mean(diff(smi.dat(1,:)));
      hdr.Fs                  = 1000/hdr.TimeStampPerSample;  % these timestamps are in miliseconds
    end
    
    if hdr.nChans ~= size(smi.label,1)
      ft_error('data and header have different number of channels');
    else
      hdr.label = smi.label;
    end
    
    % remember the original header details
    hdr.orig.header = smi.header;
    % remember all header and data details upon request
    if cache
      hdr.orig = smi;
    end
    % add channel units when possible.
    for i=1:hdr.nChans
      chanunit = regexp(hdr.label{i,1},'(?<=\[).+?(?=\])','match');
      if ~isempty(chanunit)
        hdr.chanunit{i,1} = chanunit{1};
        hdr.chantype{i,1} = 'eyetracker';
      else
        hdr.chanunit{i,1} = 'unknown';
        hdr.chantype{i,1} = 'unknown';
      end
    end
    
  case 'tmsi_poly5'
    orig = read_tmsi_poly5(filename);
    % the header contains all channels twice (for the low and high data word)
    % it seems that the file format was designed for 16 bit, and only later extended to 32 bit
    hdr             = [];
    hdr.nChans      = orig.header.NumberOfSignals/2;
    hdr.Fs          = orig.header.FS;
    hdr.nSamples    = orig.header.NumberSampleBlocks * orig.header.SamplePeriodsPerBlock;
    hdr.nSamplesPre = 0;
    hdr.nTrials     = 1; % continuous
    for i=2:2:orig.header.NumberOfSignals
      % remove the '(Lo) ' and the '(Hi) ' section
      hdr.label{i/2} = strtrim(orig.description(i).SignalName(6:end)');
    end
    % determine the EEG channels
    iseeg = true(size(hdr.label));
    iseeg = iseeg & cellfun(@isempty, regexp(hdr.label, 'BIP.*'));
    iseeg = iseeg & cellfun(@isempty, regexp(hdr.label, 'AUX.*'));
    iseeg = iseeg & cellfun(@isempty, regexp(hdr.label, 'Digi.*'));
    iseeg = iseeg & cellfun(@isempty, regexp(hdr.label, 'Saw.*'));
    iseeg = iseeg & cellfun(@isempty, regexp(hdr.label, 'Bit.*'));
    istrg = ~cellfun(@isempty, regexp(hdr.label, 'Digi.*'));
    hdr.chanunit = cell(size(hdr.label));
    hdr.chantype = cell(size(hdr.label));
    hdr.chanunit(:) = {'unknown'};
    hdr.chantype(:) = {'unknown'};
    hdr.chanunit(iseeg) = {'uV'};
    hdr.chantype(iseeg) = {'eeg'};
    hdr.chantype(istrg) = {'trigger'};
    % remember the original header details
    hdr.orig = orig;
    
  case 'tobii_tsv'
    tsv = read_tobii_tsv(filename);
    % keyboard
    % remember the original header details
    hdr.orig = tsv;
    
  case {'tdt_tsq', 'tdt_tev'}
    % FIXME the code below is not yet functional, it requires more input from the ESI in Frankfurt
    %     tsq = read_tdt_tsq(headerfile);
    %     k = 0;
    %     chan = unique([tsq.channel]);
    %     % loop over the physical channels
    %     for i=1:length(chan)
    %       chansel = [tsq.channel]==chan(i);
    %       code = unique({tsq(chansel).code});
    %       % loop over the logical channels
    %       for j=1:length(code)
    %         codesel = false(size(tsq));
    %         for k=1:numel(codesel)
    %           codesel(k) = isequal(tsq(k).code, code{j});
    %         end
    %         % find the first instance of this logical channel
    %         this = find(chansel(:) & codesel(:), 1);
    %         % add it to the list of channels
    %         k = k + 1;
    %         frequency(k) = tsq(this).frequency;
    %         label{k}     = [char(typecast(tsq(this).code, 'uint8')) num2str(tsq(this).channel)];
    %         tsqorig(k)   = tsq(this);
    %       end
    %     end
    ft_error('not yet implemented');
    
  case {'yokogawa_ave', 'yokogawa_con', 'yokogawa_raw', 'yokogawa_mrk'}
    % header can be read with two toolboxes: Yokogawa MEG Reader and Yokogawa MEG160 (old inofficial toolbox)
    % newest toolbox takes precedence.
    if ft_hastoolbox('yokogawa_meg_reader', 3); % stay silent if it cannot be added
      hdr = read_yokogawa_header_new(filename);
      % add a gradiometer structure for forward and inverse modelling
      hdr.grad = yokogawa2grad_new(hdr);
    else
      ft_hastoolbox('yokogawa', 1); % try it with the old version of the toolbox
      hdr = read_yokogawa_header(filename);
      % add a gradiometer structure for forward and inverse modelling
      hdr.grad = yokogawa2grad(hdr);
    end
    
  case 'riff_wave'
    % prior to MATLAB R2015b this used to be done with "wavread"
    % but the audioinfo/audioread function are at least available from 2012b up
    info = audioinfo(filename);
    hdr.Fs          = info.SampleRate;
    hdr.nChans      = info.NumChannels;
    hdr.nSamples    = info.TotalSamples;
    hdr.nSamplesPre = 0;
    hdr.nTrials     = 1;
    [p, f, x] = fileparts(filename);
    if hdr.nChans>1
      for i=1:hdr.nChans
        % use the file name and channel number
        hdr.label{i,1} = sprintf('%s channel %d', f, i);
        hdr.chantype{i,1} = 'audio';
      end
    else
      hdr.label{1,1} = f;
      hdr.chantype{1,1} = 'audio';
    end
    % remember the details
    hdr.orig = info;
    
  case 'videomeg_aud'
    hdr = read_videomeg_aud(filename);
    
  case 'videomeg_vid'
    hdr = read_videomeg_vid(filename);
    checkUniqueLabels = false;
    
  otherwise
    % attempt to run headerformat as a function
    % in case using an external read function was desired, this is where it is executed
    % if it fails, the regular unsupported error message is thrown
    try
      hdr = feval(headerformat,filename);
    catch
      if strcmp(fallback, 'biosig') && ft_hastoolbox('BIOSIG', 1)
        hdr = read_biosig_header(filename);
      else
        ft_error('unsupported header format "%s"', headerformat);
      end
    end
    
end % switch headerformat


% Sometimes, the not all labels are correctly filled in by low-level reading
% functions. See for example bug #1572.
% First, make sure that there are enough (potentially empty) labels:
if numel(hdr.label) < hdr.nChans
  ft_warning('low-level reading function did not supply enough channel labels');
  hdr.label{hdr.nChans} = [];
end

% Now, replace all empty labels with new name:
if any(cellfun(@isempty, hdr.label))
  ft_warning('channel labels should not be empty, creating unique labels');
  hdr.label = fix_empty(hdr.label);
end

if checkUniqueLabels
  if length(hdr.label)~=length(unique(hdr.label))
    % all channels must have unique names
    ft_warning('all channels must have unique labels, creating unique labels');
    megflag = ft_chantype(hdr, 'meg');
    eegflag = ft_chantype(hdr, 'eeg');
    for i=1:hdr.nChans
      sel = find(strcmp(hdr.label{i}, hdr.label));
      if length(sel)>1
        % there is no need to rename the first instance
        % can be particularly disruptive when part of standard MEG
        % or EEG channel set, so should be avoided
        if any(megflag(sel))
          sel = setdiff(sel, sel(find(megflag(sel), 1)));
        elseif any(eegflag(sel))
          sel = setdiff(sel, sel(find(eegflag(sel), 1)));
        else
          sel = sel(2:end);
        end
        for j=1:length(sel)
          hdr.label{sel(j)} = sprintf('%s-%d', hdr.label{sel(j)}, j);
        end
      end
    end
  end
end

% as of November 2011, the header is supposed to include the channel type (see FT_CHANTYPE,
% e.g. meggrad, megref, eeg) and the units of each channel (see FT_CHANUNIT, e.g. uV, fT)

if ~isfield(hdr, 'chantype') && checkUniqueLabels
  % use a helper function which has some built in intelligence
  hdr.chantype = ft_chantype(hdr);
end % for

if ~isfield(hdr, 'chanunit') && checkUniqueLabels
  % use a helper function which has some built in intelligence
  hdr.chanunit = ft_chanunit(hdr);
end % for

% ensure that the output grad is according to the latest definition
if isfield(hdr, 'grad')
  hdr.grad = ft_datatype_sens(hdr.grad);
end

% ensure that the output elec is according to the latest definition
if isfield(hdr, 'elec')
  hdr.elec = ft_datatype_sens(hdr.elec);
end

% ensure that these are column arrays
hdr.label    = hdr.label(:);
if isfield(hdr, 'chantype'), hdr.chantype = hdr.chantype(:); end
if isfield(hdr, 'chanunit'), hdr.chanunit = hdr.chanunit(:); end

% ensure that these are double precision and not integers, otherwise
% subsequent computations that depend on these might be messed up
hdr.Fs          = double(hdr.Fs);
hdr.nSamples    = double(hdr.nSamples);
hdr.nSamplesPre = double(hdr.nSamplesPre);
hdr.nTrials     = double(hdr.nTrials);
hdr.nChans      = double(hdr.nChans);

if inflated
  % compressed file has been unzipped on the fly, clean up
  if strcmp(headerformat, 'brainvision_vhdr')
    % don't delete the header file yet, ft_read_data might still need it
    % the files will be cleaned up by ft_read_data
  else
    delete(filename);
  end
end

if cache && exist(headerfile, 'file')
  % put the header in the cache
  cacheheader = hdr;
  % update the header details (including time stampp, size and name)
  cacheheader.details = dir(headerfile);
  % fprintf('added header to cache\n');
end

%%%%%%%%%%%%%%%%%%%%%%%%%%%%%%%%%%%%%%%%%%%%%%%%%%%%%%%%%%%%%%%%%%%%%%%%%%%%%%
% SUBFUNCTION to determine the file size in bytes
%%%%%%%%%%%%%%%%%%%%%%%%%%%%%%%%%%%%%%%%%%%%%%%%%%%%%%%%%%%%%%%%%%%%%%%%%%%%%%
function [siz] = filesize(filename)
l = dir(filename);
if l.isdir
  ft_error('"%s" is not a file', filename);
end
siz = l.bytes;

%%%%%%%%%%%%%%%%%%%%%%%%%%%%%%%%%%%%%%%%%%%%%%%%%%%%%%%%%%%%%%%%%%%%%%%%%%%%%%
% SUBFUNCTION to determine the file size in bytes
%%%%%%%%%%%%%%%%%%%%%%%%%%%%%%%%%%%%%%%%%%%%%%%%%%%%%%%%%%%%%%%%%%%%%%%%%%%%%%
function [hdr] = recursive_read_header(filename)
[p, f, x] = fileparts(filename);
ls = dir(filename);
ls = ls(~strcmp({ls.name}, '.'));  % exclude this directory
ls = ls(~strcmp({ls.name}, '..')); % exclude parent directory
for i=1:length(ls)
  % make sure that the directory listing includes the complete path
  ls(i).name = fullfile(filename, ls(i).name);
end
lst = {ls.name};
hdr = cell(size(lst));
sel = zeros(size(lst));
for i=1:length(lst)
  % read the header of each individual file
  try
    thishdr = ft_read_header(lst{i});
    if isstruct(thishdr)
      thishdr.filename = lst{i};
    end
  catch
    thishdr = [];
    ft_warning(lasterr);
    fprintf('while reading %s\n\n', lst{i});
  end
  if ~isempty(thishdr)
    hdr{i} = thishdr;
    sel(i) = true;
  else
    sel(i) = false;
  end
end
sel = logical(sel(:));
hdr = hdr(sel);
tmp = {};
for i=1:length(hdr)
  if isstruct(hdr{i})
    tmp = cat(1, tmp, hdr(i));
  elseif iscell(hdr{i})
    tmp = cat(1, tmp, hdr{i}{:});
  end
end
hdr = tmp;


%%%%%%%%%%%%%%%%%%%%%%%%%%%%%%%%%%%%%%%%%%%%%%%%%%%%%%%%%%%%%%%%%%%%%%%%%%%%%%
% SUBFUNCTION to fill in empty labels
%%%%%%%%%%%%%%%%%%%%%%%%%%%%%%%%%%%%%%%%%%%%%%%%%%%%%%%%%%%%%%%%%%%%%%%%%%%%%%
function labels = fix_empty(labels)
for i = find(cellfun(@isempty, {labels{:}}))
  labels{i} = sprintf('%d', i);
end<|MERGE_RESOLUTION|>--- conflicted
+++ resolved
@@ -156,11 +156,7 @@
 chanindx       = ft_getopt(varargin, 'chanindx');         % this is used for EDF with different sampling rates
 coordsys       = ft_getopt(varargin, 'coordsys', 'head'); % this is used for ctf and neuromag_mne, it can be head or dewar
 coilaccuracy   = ft_getopt(varargin, 'coilaccuracy');     % empty, or a number between 0-2
-<<<<<<< HEAD
-chantype       = ft_getopt(varargin, 'chantype', {});   
-=======
 chantype       = ft_getopt(varargin, 'chantype', {});
->>>>>>> 05f1da97
 if ~iscell(chantype); chantype = {chantype}; end
 
 % optionally get the data from the URL and make a temporary local copy
