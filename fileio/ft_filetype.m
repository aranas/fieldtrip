function [type] = ft_filetype(filename, desired, varargin)

% FT_FILETYPE determines the filetype of many EEG/MEG/MRI data files by
% looking at the name, extension and optionally (part of) its contents.
% It tries to determine the global type of file (which usually
% corresponds to the manufacturer, the recording system or to the
% software used to create the file) and the particular subtype (e.g.
% continuous, average).
%
% Use as
%   type = ft_filetype(filename)
%   type = ft_filetype(dirname)
%
% This gives you a descriptive string with the data type, and can be
% used in a switch-statement. The descriptive string that is returned
% usually is something like 'XXX_YYY'/ where XXX refers to the
% manufacturer and YYY to the type of the data.
%
% Alternatively, use as
%   flag = ft_filetype(filename, type)
%   flag = ft_filetype(dirname, type)
% This gives you a boolean flag (0 or 1) indicating whether the file
% is of the desired type, and can be used to check whether the
% user-supplied file is what your subsequent code expects.
%
% Alternatively, use as
%   flag = ft_filetype(dirlist, type)
% where the dirlist contains a list of files contained within one
% directory. This gives you a boolean vector indicating for each file
% whether it is of the desired type.
%
% Most filetypes of the following manufacturers and/or software programs are recognized
%  - 4D/BTi
%  - AFNI
%  - ASA
%  - Analyse
%  - Analyze/SPM
%  - BESA
%  - Bioimage Suite (*.mgrid)
%  - BrainSuite
%  - BrainVisa
%  - BrainVision
%  - Curry
%  - Dataq
%  - EDF
%  - EEProbe
%  - Elektra/Neuromag
%  - FreeSurfer
%  - LORETA
%  - Localite
%  - MINC
%  - Neuralynx
%  - Neuroscan
%  - Nihon Koden (*.m00)
%  - Plexon
%  - SR Research Eyelink
%  - SensoMotoric Instruments (SMI) *.txt
%  - Tobii *.tsv
%  - Stanford *.ply
%  - Tucker Davis Technology
%  - CTF
%  - Yokogawa & Ricoh
%  - nifti, gifti
%  - Nicolet *.e (currently from Natus, formerly Carefusion, Viasys and Taugagreining. Also known as Oxford/Teca/Medelec Valor Nervus)
%  - Biopac *.acq
%  - AnyWave *.ades
%  - Qualisys *.tsv
%  - Mrtrix *.mif
%  - MAUS *.TextGrid
<<<<<<< HEAD
%  - Neurodata Without Borders *.nwb
=======
%  - PhysioNet *.hea and *.dat
>>>>>>> 214bccf3

% Copyright (C) 2003-2020, Robert Oostenveld
%
% This file is part of FieldTrip, see http://www.fieldtriptoolbox.org
% for the documentation and details.
%
%    FieldTrip is free software: you can redistribute it and/or modify
%    it under the terms of the GNU General Public License as published by
%    the Free Software Foundation, either version 3 of the License, or
%    (at your option) any later version.
%
%    FieldTrip is distributed in the hope that it will be useful,
%    but WITHOUT ANY WARRANTY; without even the implied warranty of
%    MERCHANTABILITY or FITNESS FOR A PARTICULAR PURPOSE.  See the
%    GNU General Public License for more details.
%
%    You should have received a copy of the GNU General Public License
%    along with FieldTrip. If not, see <http://www.gnu.org/licenses/>.
%
% $Id$

% these are for remembering the type on subsequent calls with the same input arguments
persistent previous_argin previous_argout previous_pwd

if nargin<2
  % ensure that all input arguments are defined
  desired = [];
end

current_argin = {filename, desired, varargin{:}};
current_pwd   = pwd;
if isequal(current_argin, previous_argin) && isequal(current_pwd, previous_pwd)
  % don't do the detection again, but return the previous value from cache
  type = previous_argout{1};
  return
end

if isa(filename, 'memmapfile')
  filename = filename.Filename;
end

% % get the optional arguments
% checkheader = ft_getopt(varargin, 'checkheader', true);
%
% if ~checkheader
%   % assume that the header is always ok, e.g when the file does not yet exist
%   % this replaces the normal function with a function that always returns true
%   filetype_check_header = @filetype_true;
% end

if iscell(filename)
  if ~isempty(desired)
    % perform the test for each filename, return a boolean vector
    type = false(size(filename));
  else
    % return a string with the type for each filename
    type = cell(size(filename));
  end
  for i=1:length(filename)
    if strcmp(filename{i}(end), '.')
      % do not recurse into this directory or the parent directory
      continue
    else
      if iscell(type)
        type{i} = ft_filetype(filename{i}, desired);
      else
        type(i) = ft_filetype(filename{i}, desired);
      end
    end
  end
  return
end

% start with unknown values
type         = 'unknown';
manufacturer = 'unknown';
content      = 'unknown';

if isempty(filename)
  if isempty(desired)
    % return the "unknown" outputs
    return
  else
    % return that it is a non-match
    type = false;
    return
  end
end

% the parts of the filename are used further down
if isfolder(filename)
  [p, f, x] = fileparts(filename);
  p = filename;  % the full path to the directory name
  d = f;         % the last part of the directory name
  f = '';
  x = '';
else
  [p, f, x] = fileparts(filename);
end

% prevent this test if the filename resembles an URI, i.e. like "scheme://"
if ~contains(filename , '://') && isfolder(filename)
  % the directory listing is needed below
  ls = dir(filename);
  % remove the parent directory and the directory itself from the list
  ls = ls(~strcmp({ls.name}, '.'));
  ls = ls(~strcmp({ls.name}, '..'));
  for i=1:length(ls)
    % make sure that the directory listing includes the complete path
    ls(i).name = fullfile(filename, ls(i).name);
  end
end

%%%%%%%%%%%%%%%%%%%%%%%%%%%%%%%%%%%%%%%%%%%%%%%%%%%%%%%%%%%%%%%%%%%%%%%%%%%%%%
% start determining the filetype
%%%%%%%%%%%%%%%%%%%%%%%%%%%%%%%%%%%%%%%%%%%%%%%%%%%%%%%%%%%%%%%%%%%%%%%%%%%%%%

% this checks for a compressed file (of arbitrary type)
if filetype_check_extension(filename, 'zip')...
    || (filetype_check_extension(filename, '.gz') && ~filetype_check_extension(filename, '.nii.gz'))...
    || filetype_check_extension(filename,  'tgz')...
    || filetype_check_extension(filename, 'tar')
  type         = 'compressed';
  manufacturer = 'undefined';
  content      = 'unknown, extract first';
  
  % these are some streams for asynchronous BCI
elseif filetype_check_uri(filename, 'fifo')
  type        = 'fcdc_fifo';
  manufacturer = 'Donders Centre for Cognitive Neuroimaging';
  content      = 'stream';
elseif filetype_check_uri(filename, 'buffer')
  type        = 'fcdc_buffer';
  manufacturer = 'Donders Centre for Cognitive Neuroimaging';
  content      = 'stream';
elseif filetype_check_uri(filename, 'mysql')
  type        = 'fcdc_mysql';
  manufacturer = 'Donders Centre for Cognitive Neuroimaging';
  content      = 'stream';
elseif filetype_check_uri(filename, 'tcp')
  type        = 'fcdc_tcp';
  manufacturer = 'Donders Centre for Cognitive Neuroimaging';
  content      = 'stream';
elseif filetype_check_uri(filename, 'udp')
  type        = 'fcdc_udp';
  manufacturer = 'Donders Centre for Cognitive Neuroimaging';
  content      = 'stream';
elseif filetype_check_uri(filename, 'rfb')
  type        = 'fcdc_rfb';
  manufacturer = 'Donders Centre for Cognitive Neuroimaging';
  content      = 'stream';
elseif filetype_check_uri(filename, 'serial')
  type        = 'fcdc_serial';
  manufacturer = 'Donders Centre for Cognitive Neuroimaging';
  content      = 'stream';
elseif filetype_check_uri(filename, 'global')
  type        = 'fcdc_global';
  manufacturer = 'Donders Centre for Cognitive Neuroimaging';
  content      = 'global variable';
elseif filetype_check_uri(filename, 'shm')
  type        = 'ctf_shm';
  manufacturer = 'CTF';
  content      = 'real-time shared memory buffer';
elseif filetype_check_uri(filename, 'empty')
  type        = 'empty';
  manufacturer = 'Donders Centre for Cognitive Neuroimaging';
  content      = '/dev/null';
  
  % known CTF file types
elseif isfolder(filename) && filetype_check_extension(filename, '.ds') && exist(fullfile(filename, [f '.res4']), 'file')
  type = 'ctf_ds';
  manufacturer = 'CTF';
  content = 'MEG dataset';
elseif isfolder(filename) && ~isempty(dir(fullfile(filename, '*.res4'))) && ~isempty(dir(fullfile(filename, '*.meg4')))
  type = 'ctf_ds';
  manufacturer = 'CTF';
  content = 'MEG dataset';
elseif filetype_check_extension(filename, '.res4') && (filetype_check_header(filename, 'MEG41RS') || filetype_check_header(filename, 'MEG42RS') || filetype_check_header(filename, 'MEG4RES') || filetype_check_header(filename, 'MEG3RES')) %'MEG3RES' pertains to ctf64.ds
  type = 'ctf_res4';
  manufacturer = 'CTF';
  content = 'MEG/EEG header information';
elseif filetype_check_extension(filename, '.meg4') && (filetype_check_header(filename, 'MEG41CP') || filetype_check_header(filename, 'MEG4CPT')) %'MEG4CPT' pertains to ctf64.ds
  type = 'ctf_meg4';
  manufacturer = 'CTF';
  content = 'MEG/EEG';
elseif strcmp(f, 'MarkerFile') && filetype_check_extension(filename, '.mrk') && filetype_check_header(filename, 'PATH OF DATASET:')
  type = 'ctf_mrk';
  manufacturer = 'CTF';
  content = 'marker file';
elseif filetype_check_extension(filename, '.mri') && filetype_check_header(filename, 'CTF_MRI_FORMAT VER 2.2')
  type = 'ctf_mri';
  manufacturer = 'CTF';
  content = 'MRI';
elseif filetype_check_extension(filename, '.mri') && filetype_check_header(filename, 'CTF_MRI_FORMAT VER 4', 31)
  type = 'ctf_mri4';
  manufacturer = 'CTF';
  content = 'MRI';
elseif filetype_check_extension(filename, '.hdm')
  type = 'ctf_hdm';
  manufacturer = 'CTF';
  content = 'volume conduction model';
elseif filetype_check_extension(filename, '.hc')
  type = 'ctf_hc';
  manufacturer = 'CTF';
  content = 'headcoil locations';
elseif filetype_check_extension(filename, '.shape')
  type = 'ctf_shape';
  manufacturer = 'CTF';
  content = 'headshape points';
elseif filetype_check_extension(filename, '.shape_info')
  type = 'ctf_shapeinfo';
  manufacturer = 'CTF';
  content = 'headshape information';
elseif filetype_check_extension(filename, '.wts')
  type = 'ctf_wts';
  manufacturer = 'CTF';
  content = 'SAM coefficients, i.e. spatial filter weights';
elseif filetype_check_extension(filename, '.svl')
  type = 'ctf_svl';
  manufacturer = 'CTF';
  content = 'SAM (pseudo-)statistic volumes';
  
  % known Micromed file types
elseif filetype_check_extension(filename, '.trc') && filetype_check_header(filename, '* MICROMED')
  type = 'micromed_trc';
  manufacturer = 'Micromed';
  content = 'Electrophysiological data';
  
  % known Neuromag file types
elseif filetype_check_extension(filename, '.fif')
  type = 'neuromag_fif';
  manufacturer = 'Neuromag';
  content = 'MEG header and data';
elseif filetype_check_extension(filename, '.mesh')
  type = 'neuromag_mesh';
  manufacturer = 'Neuromag';
  content = 'triangulated surface mesh';
elseif filetype_check_extension(filename, '.bdip')
  type = 'neuromag_bdip';
  manufacturer = 'Neuromag';
  content = 'dipole model';
elseif filetype_check_extension(filename, '.eve') && exist(fullfile(p, [f '.fif']), 'file')
  type = 'neuromag_eve'; % these are being used by Tristan Technologies for the BabySQUID system
  manufacturer = 'Neuromag';
  content = 'events';
elseif filetype_check_extension(filename, '.log') && filetype_check_header(filename, '*** This is Elekta Neuromag MaxFilter', 61)
  type = 'neuromag_maxfilterlog';
  manufacturer = 'Neuromag';
  content = 'MaxFilter log information';
elseif filetype_check_extension(filename, '.pos') && filetype_check_header(filename, ' Time       q1      ', 0)
  type = 'neuromag_headpos';
  manufacturer = 'Neuromag';
  content = 'MaxFilter head position information';
elseif filetype_check_extension(filename, '.iso') && filetype_check_header(filename, char([0 0 0 100]))
  type = 'neuromag_iso';
  manufacturer = 'Neuromag';
  content = 'Isotrack digitizer points';
elseif strcmp(filename, 'sss_cal.dat')
  type = 'neuromag_cal';
  manufacturer = 'Neuromag';
  content = 'Fine calibration';
  
  % known Yokogawa & Ricoh file types
elseif filetype_check_extension(filename, '.ave') || filetype_check_extension(filename, '.sqd')
  if ~isricohmegfile(filename)
    type = 'yokogawa_ave';
    manufacturer = 'Yokogawa';
    content = 'averaged MEG data';
  else
    type = 'ricoh_ave';
    manufacturer = 'Ricoh';
    content = 'averaged MEG data';
  end
elseif filetype_check_extension(filename, '.con')
  if ~isricohmegfile(filename)
    type = 'yokogawa_con';
    manufacturer = 'Yokogawa';
    content = 'continuous MEG data';
  else
    type = 'ricoh_con';
    manufacturer = 'Ricoh';
    content = 'continuous MEG data';
  end
elseif filetype_check_extension(filename, '.raw') && filetype_check_header(filename, char([0 0 0 0])) % FIXME, this detection should possibly be improved
  type = 'yokogawa_raw';
  manufacturer = 'Yokogawa';
  content = 'evoked/trialbased MEG data';
elseif filetype_check_extension(filename, '.mrk') && filetype_check_header(filename,  char([0 0 0 0])) % FIXME, this detection should possibly be improved
  if ~isricohmegfile(filename)
    type = 'yokogawa_mrk';
    manufacturer = 'Yokogawa';
    content = 'headcoil locations';
  else
    type = 'ricoh_mrk';
    manufacturer = 'Ricoh';
    content = 'headcoil locations';
  end
elseif filetype_check_extension(filename, '.txt') && numel(strfind(filename,'-coregis')) == 1
  type = 'yokogawa_coregis';
  manufacturer = 'Yokogawa';
  content = 'exported fiducials';
elseif filetype_check_extension(filename, '.txt') && numel(strfind(filename,'-calib')) == 1
  type = 'yokogawa_calib';
  manufacturer = 'Yokogawa';
elseif filetype_check_extension(filename, '.txt') && numel(strfind(filename,'-channel')) == 1
  type = 'yokogawa_channel';
  manufacturer = 'Yokogawa';
elseif filetype_check_extension(filename, '.txt') && numel(strfind(filename,'-property')) == 1
  type = 'yokogawa_property';
  manufacturer = 'Yokogawa';
elseif filetype_check_extension(filename, '.txt') && numel(strfind(filename,'-TextData')) == 1
  type = 'yokogawa_textdata';
  manufacturer = 'Yokogawa';
elseif filetype_check_extension(filename, '.txt') && numel(strfind(filename,'-FLL')) == 1
  type = 'yokogawa_fll';
  manufacturer = 'Yokogawa';
elseif filetype_check_extension(filename, '.hsp')
  type = 'yokogawa_hsp';
  manufacturer = 'Yokogawa';
  
  % Neurosim files; this has to go before the 4D detection
elseif ~isfolder(filename) && (strcmp(f,'spikes') || filetype_check_header(filename,'#  Spike information'))
  type = 'neurosim_spikes';
  manufacturer = 'Jan van der Eerden (DCCN)';
  content = 'simulated spikes';
elseif ~isfolder(filename) && (strcmp(f,'evolution') || filetype_check_header(filename,'#  Voltages'))
  type = 'neurosim_evolution';
  manufacturer = 'Jan van der Eerden (DCCN)';
  content = 'simulated membrane voltages and currents';
elseif ~isfolder(filename) && (strcmp(f,'signals') || filetype_check_header(filename,'#  Internal',2))
  type = 'neurosim_signals';
  manufacturer = 'Jan van der Eerden (DCCN)';
  content = 'simulated network signals';
elseif isfolder(filename) && exist(fullfile(filename, 'signals'), 'file') && exist(fullfile(filename, 'spikes'), 'file')
  type = 'neurosim_ds';
  manufacturer = 'Jan van der Eerden (DCCN)';
  content = 'simulated spikes and continuous signals';
  
  % known 4D/BTI file types
elseif filetype_check_extension(filename, '.pdf') && filetype_check_header(filename, 'E|lk') % I am not sure whether this header always applies
  type = '4d_pdf';
  manufacturer = '4D/BTI';
  content = 'raw MEG data (processed data file)';
elseif exist([filename '.m4d'], 'file') && exist([filename '.xyz'], 'file') % these two ascii header files accompany the raw data
  type = '4d_pdf';
  manufacturer = '4D/BTI';
  content = 'raw MEG data (processed data file)';
elseif filetype_check_extension(filename, '.m4d') && exist([filename(1:(end-3)) 'xyz'], 'file') % these come in pairs
  type = '4d_m4d';
  manufacturer = '4D/BTI';
  content = 'MEG header information';
elseif filetype_check_extension(filename, '.xyz') && exist([filename(1:(end-3)) 'm4d'], 'file') % these come in pairs
  type = '4d_xyz';
  manufacturer = '4D/BTI';
  content = 'MEG sensor positions';
elseif isequal(f, 'hs_file') % the filename is "hs_file"
  type = '4d_hs';
  manufacturer = '4D/BTI';
  content = 'head shape';
elseif length(filename)>=4 && contains(filename,',rf')
  type = '4d';
  manufacturer = '4D/BTi';
  content = '';
elseif filetype_check_extension(filename, '.el.ascii') && filetype_check_ascii(filename, 20) % assume that there are at least 20 bytes in the file, the example one has 4277 bytes
  type = '4d_el_ascii';
  manufacturer = '4D/BTi';
  content = 'electrode positions';
  
  % known EEProbe file types
elseif filetype_check_extension(filename, '.cnt') && (filetype_check_header(filename, 'RIFF') || filetype_check_header(filename, 'RF64'))
  type = 'eep_cnt';
  manufacturer = 'EEProbe';
  content = 'EEG';
elseif filetype_check_extension(filename, '.avr') && filetype_check_header(filename, char([38 0 16 0]))
  type = 'eep_avr';
  manufacturer = 'EEProbe';
  content = 'ERP';
elseif filetype_check_extension(filename, '.trg')
  type = 'eep_trg';
  manufacturer = 'EEProbe';
  content = 'trigger information';
elseif filetype_check_extension(filename, '.rej')
  type = 'eep_rej';
  manufacturer = 'EEProbe';
  content = 'rejection marks';
  
  % the yokogawa_mri has to be checked prior to asa_mri, because this one is more strict
elseif filetype_check_extension(filename, '.mri') && filetype_check_header(filename, char(0)) % FIXME, this detection should possibly be improved
  type = 'yokogawa_mri';
  manufacturer = 'Yokogawa';
  content = 'anatomical MRI';
  
  % known ASA file types
elseif filetype_check_extension(filename, '.elc')
  type = 'asa_elc';
  manufacturer = 'ASA';
  content = 'electrode positions';
elseif filetype_check_extension(filename, '.vol')
  type = 'asa_vol';
  manufacturer = 'ASA';
  content = 'volume conduction model';
elseif filetype_check_extension(filename, '.bnd')
  type = 'asa_bnd';
  manufacturer = 'ASA';
  content = 'boundary element model details';
elseif filetype_check_extension(filename, '.msm')
  type = 'asa_msm';
  manufacturer = 'ASA';
  content = 'ERP';
elseif filetype_check_extension(filename, '.msr')
  type = 'asa_msr';
  manufacturer = 'ASA';
  content = 'ERP';
elseif filetype_check_extension(filename, '.dip')
  % FIXME, can also be CTF dipole file
  type = 'asa_dip';
  manufacturer = 'ASA';
elseif filetype_check_extension(filename, '.mri')
  % FIXME, can also be CTF mri file
  type = 'asa_mri';
  manufacturer = 'ASA';
  content = 'MRI image header';
elseif filetype_check_extension(filename, '.iso') && ~filetype_check_header(filename, char([0 0 0 100]))
  type = 'asa_iso';
  manufacturer = 'ASA';
  content = 'MRI image data';
  
  % known BCI2000 file types
elseif filetype_check_extension(filename, '.dat') && (filetype_check_header(filename, 'BCI2000') || filetype_check_header(filename, 'HeaderLen='))
  type = 'bci2000_dat';
  manufacturer = 'BCI2000';
  content = 'continuous EEG';
  
  % known Neuroscan file types
elseif filetype_check_extension(filename, '.avg') && filetype_check_header(filename, 'Version 3.0')
  type = 'ns_avg';
  manufacturer = 'Neuroscan';
  content = 'averaged EEG';
elseif filetype_check_extension(filename, '.cnt') && filetype_check_header(filename, 'Version 3.0')
  type = 'ns_cnt';
  manufacturer = 'Neuroscan';
  content = 'continuous EEG';
elseif filetype_check_extension(filename, '.eeg') && filetype_check_header(filename, 'Version 3.0')
  type = 'ns_eeg';
  manufacturer = 'Neuroscan';
  content = 'epoched EEG';
  
elseif filetype_check_extension(filename, '.eeg') && filetype_check_header(filename, 'V3.0')
  type = 'neuroprax_eeg';
  manufacturer = 'eldith GmbH';
  content = 'continuous EEG';
elseif filetype_check_extension(filename, '.ee_')
  type = 'neuroprax_mrk';
  manufacturer = 'eldith GmbH';
  content = 'EEG markers';
  
  % known Analyze & SPM file types
elseif filetype_check_extension(filename, '.hdr')
  type = 'analyze_hdr';
  manufacturer = 'Mayo Analyze';
  content = 'PET/MRI image header';
elseif filetype_check_extension(filename, '.img')
  type = 'analyze_img';
  manufacturer = 'Mayo Analyze';
  content = 'PET/MRI image data';
elseif filetype_check_extension(filename, '.mnc')
  type = 'minc';
  content = 'MRI image data';
elseif filetype_check_extension(filename, '.nii') && filetype_check_header(filename, {[92 1 0 0], [0 0 1 92]}) % header starts with the number 348
  type = 'nifti';
  content = 'MRI image data';
elseif filetype_check_extension(filename, '.nii') && filetype_check_header(filename, {[28 2 0 0], [0 0 2 28]}) % header starts with the number 540
  type = 'nifti2';
  content = 'MRI image data';
  
  % known FSL file types
elseif filetype_check_extension(filename, '.nii.gz')
  type = 'nifti_fsl';
  content = 'MRI image data';
  
  % known LORETA file types
elseif filetype_check_extension(filename, '.lorb')
  type = 'loreta_lorb';
  manufacturer = 'old LORETA';
  content = 'source reconstruction';
elseif filetype_check_extension(filename, '.slor')
  type = 'loreta_slor';
  manufacturer = 'sLORETA';
  content = 'source reconstruction';
  
  % known AFNI file types
elseif filetype_check_extension(filename, '.brik') || filetype_check_extension(filename, '.BRIK')
  type = 'afni_brik';
  content = 'MRI image data';
elseif filetype_check_extension(filename, '.head') || filetype_check_extension(filename, '.HEAD')
  type = 'afni_head';
  content = 'MRI header data';
  
  % known BrainVison file types
elseif filetype_check_extension(filename, '.vhdr')
  type = 'brainvision_vhdr';
  manufacturer = 'BrainProducts';
  content = 'EEG header';
elseif filetype_check_extension(filename, '.vmrk')
  type = 'brainvision_vmrk';
  manufacturer = 'BrainProducts';
  content = 'EEG markers';
elseif filetype_check_extension(filename, '.vabs')
  type = 'brainvision_vabs';
  manufacturer = 'BrainProducts';
  content = 'Brain Vison Analyzer macro';
elseif filetype_check_extension(filename, '.eeg') && exist(fullfile(p, [f '.vhdr']), 'file')
  type = 'brainvision_eeg';
  manufacturer = 'BrainProducts';
  content = 'continuous EEG data';
elseif filetype_check_extension(filename, '.seg')
  type = 'brainvision_seg';
  manufacturer = 'BrainProducts';
  content = 'segmented EEG data';
elseif filetype_check_extension(filename, '.dat') && exist(fullfile(p, [f '.vhdr']), 'file') &&...
    ~filetype_check_header(filename, 'HeaderLen=') && ~filetype_check_header(filename, 'BESA_SA_IMAGE') &&...
    ~(exist(fullfile(p, [f '.gen']), 'file') || exist(fullfile(p, [f '.generic']), 'file'))
  % WARNING this is a very general name, it could be exported BrainVision
  % data but also a BESA beamformer source reconstruction or BCI2000
  type = 'brainvision_dat';
  manufacturer = 'BrainProducts';
  content = 'exported EEG data';
elseif filetype_check_extension(filename, '.marker')
  type = 'brainvision_marker';
  manufacturer = 'BrainProducts';
  content = 'rejection markers';
  
  % known Polhemus file types
elseif filetype_check_extension(filename, '.pos')
  type = 'polhemus_pos';
  manufacturer = 'BrainProducts/CTF/Polhemus?'; % actually I don't know whose software it is
  content = 'electrode positions';
  
  % known Blackrock Microsystems file types
elseif strncmp(x,'.ns',3) && (filetype_check_header(filename, 'NEURALCD') || filetype_check_header(filename, 'NEURALSG'))
  type = 'blackrock_nsx';
  manufacturer = 'Blackrock Microsystems';
  content = 'conintuously sampled data';
elseif filetype_check_extension(filename, '.nev') && filetype_check_header(filename, 'NEURALEV')
  type = 'blackrock_nev';
  manufacturer = 'Blackrock Microsystems';
  contenct = 'extracellular electrode spike information';
  
  % known Neuralynx file types
elseif filetype_check_extension(filename, '.nev') || filetype_check_extension(filename, '.Nev')
  type = 'neuralynx_nev';
  manufacturer = 'Neuralynx';
  content = 'event information';
elseif filetype_check_extension(filename, '.ncs') && filetype_check_header(filename, '####')
  type = 'neuralynx_ncs';
  manufacturer = 'Neuralynx';
  content = 'continuous single channel recordings';
elseif filetype_check_extension(filename, '.nse') && filetype_check_header(filename, '####')
  type = 'neuralynx_nse';
  manufacturer = 'Neuralynx';
  content = 'spike waveforms';
elseif filetype_check_extension(filename, '.nts')  && filetype_check_header(filename, '####')
  type = 'neuralynx_nts';
  manufacturer = 'Neuralynx';
  content = 'timestamps only';
elseif filetype_check_extension(filename, '.nvt')
  type = 'neuralynx_nvt';
  manufacturer = 'Neuralynx';
  content = 'video tracker';
elseif filetype_check_extension(filename, '.nst')
  type = 'neuralynx_nst';
  manufacturer = 'Neuralynx';
  content = 'continuous stereotrode recordings';
elseif filetype_check_extension(filename, '.ntt')
  type = 'neuralynx_ntt';
  manufacturer = 'Neuralynx';
  content = 'continuous tetrode recordings';
elseif strcmpi(f, 'logfile') && strcmpi(x, '.txt')  % case insensitive
  type = 'neuralynx_log';
  manufacturer = 'Neuralynx';
  content = 'log information in ASCII format';
elseif ~isempty(strfind(lower(f), 'dma')) && strcmpi(x, '.log')  % this is not a very strong detection
  type = 'neuralynx_dma';
  manufacturer = 'Neuralynx';
  content = 'raw aplifier data directly from DMA';
elseif filetype_check_extension(filename, '.nrd') % see also above, since Cheetah 5.x the file extension has changed
  type = 'neuralynx_dma';
  manufacturer = 'Neuralynx';
  content = 'raw aplifier data directly from DMA';
elseif isfolder(filename) && (any(filetype_check_extension({ls.name}, '.nev')) || any(filetype_check_extension({ls.name}, '.Nev')))
  % a regular Neuralynx dataset directory that contains an event file
  type = 'neuralynx_ds';
  manufacturer = 'Neuralynx';
  content = 'dataset';
elseif isfolder(filename) && most(filetype_check_extension({ls.name}, '.ncs'))
  % a directory containing continuously sampled channels in Neuralynx format
  type = 'neuralynx_ds';
  manufacturer = 'Neuralynx';
  content = 'continuously sampled channels';
elseif isfolder(filename) && most(filetype_check_extension({ls.name}, '.nse'))
  % a directory containing spike waveforms in Neuralynx format
  type = 'neuralynx_ds';
  manufacturer = 'Neuralynx';
  content = 'spike waveforms';
elseif isfolder(filename) && most(filetype_check_extension({ls.name}, '.nte'))
  % a directory containing spike timestamps in Neuralynx format
  type = 'neuralynx_ds';
  manufacturer = 'Neuralynx';
  content = 'spike timestamps';
elseif isfolder(filename) && most(filetype_check_extension({ls.name}, '.ntt'))
  % a directory containing tetrode recordings in Neuralynx format
  type = 'neuralynx_ds';
  manufacturer = 'Neuralynx';
  content = 'tetrode recordings ';
  
elseif filetype_check_extension(filename, '.mat') && contains(filename, 'times_')
  type = 'wave_clus';
  manufacturer = 'Department of Engineering, University of Leicester, UK';
  content = 'sorted spikes';
elseif isfolder(p) && exist(fullfile(p, 'header'), 'file') && exist(fullfile(p, 'samples'), 'file') && exist(fullfile(p, 'events'), 'file')
  type = 'fcdc_buffer_offline';
  manufacturer = 'Donders Centre for Cognitive Neuroimaging';
  content = 'FieldTrip buffer offline dataset';
  
elseif isfolder(filename) && exist(fullfile(filename, 'info.xml'), 'file') && exist(fullfile(filename, 'signal1.bin'), 'file')
  % this is an OS X package directory representing a complete EEG dataset
  % it contains a Content file, multiple xml files and one or more signalN.bin files
  type = 'egi_mff';
  manufacturer = 'Electrical Geodesics Incorporated';
  content = 'raw EEG data';
elseif ~isfolder(filename) && isfolder(p) && exist(fullfile(p, 'info.xml'), 'file') && exist(fullfile(p, 'signal1.bin'), 'file')
  % the file that the user specified is one of the files in an mff package directory
  type = 'egi_mff';
  manufacturer = 'Electrical Geodesics Incorporated';
  content = 'raw EEG data';
  
  % these are formally not Neuralynx file formats, but at the FCDC we use them together with Neuralynx
elseif isfolder(filename) && filetype_check_neuralynx_cds(filename)
  % a downsampled Neuralynx DMA file can be split into three separate lfp/mua/spike directories
  % treat them as one combined dataset
  type = 'neuralynx_cds';
  manufacturer = 'Donders Centre for Cognitive Neuroimaging';
  content = 'dataset containing separate lfp/mua/spike directories';
elseif filetype_check_extension(filename, '.tsl') && filetype_check_header(filename, 'tsl')
  type = 'neuralynx_tsl';
  manufacturer = 'Donders Centre for Cognitive Neuroimaging';
  content = 'timestamps from DMA log file';
elseif filetype_check_extension(filename, '.tsh') && filetype_check_header(filename, 'tsh')
  type = 'neuralynx_tsh';
  manufacturer = 'Donders Centre for Cognitive Neuroimaging';
  content = 'timestamps from DMA log file';
elseif filetype_check_extension(filename, '.ttl') && filetype_check_header(filename, 'ttl')
  type = 'neuralynx_ttl';
  manufacturer = 'Donders Centre for Cognitive Neuroimaging';
  content = 'Parallel_in from DMA log file';
elseif filetype_check_extension(filename, '.bin') && filetype_check_header(filename, {'uint8', 'uint16', 'uint32', 'int8', 'int16', 'int32', 'int64', 'float32', 'float64'})
  type = 'neuralynx_bin';
  manufacturer = 'Donders Centre for Cognitive Neuroimaging';
  content = 'single channel continuous data';
elseif isfolder(filename) && any(filetype_check_extension({ls.name}, '.ttl')) && any(filetype_check_extension({ls.name}, '.tsl')) && any(filetype_check_extension({ls.name}, '.tsh'))
  % a directory containing the split channels from a DMA logfile
  type = 'neuralynx_sdma';
  manufacturer = 'Donders Centre for Cognitive Neuroimaging';
  content = 'split DMA log file';
elseif isfolder(filename) && filetype_check_extension(filename, '.sdma')
  % a directory containing the split channels from a DMA logfile
  type = 'neuralynx_sdma';
  manufacturer = 'Donders Centre for Cognitive Neuroimaging';
  content = 'split DMA log file';
  
  % known Plexon file types
elseif filetype_check_extension(filename, '.nex')  && filetype_check_header(filename, 'NEX1')
  type = 'plexon_nex';
  manufacturer = 'Plexon';
  content = 'electrophysiological data';
elseif filetype_check_extension(filename, '.plx')  && filetype_check_header(filename, 'PLEX')
  type = 'plexon_plx';
  manufacturer = 'Plexon';
  content = 'electrophysiological data';
elseif filetype_check_extension(filename, '.ddt')
  type = 'plexon_ddt';
  manufacturer = 'Plexon';
elseif isfolder(filename) && most(filetype_check_extension({ls.name}, '.nex')) && most(filetype_check_header({ls.name}, 'NEX1'))
  % a directory containing multiple plexon NEX files
  type = 'plexon_ds';
  manufacturer = 'Plexon';
  content = 'electrophysiological data';
  
  % known Cambridge Electronic Design file types
elseif filetype_check_extension(filename, '.smr')
  type = 'ced_son';
  manufacturer = 'Cambridge Electronic Design';
  content = 'Spike2 SON filing system';
  
  % known BESA file types
elseif filetype_check_extension(filename, '.avr') && strcmp(type, 'unknown')
  type = 'besa_avr';  % FIXME, can also be EEProbe average EEG
  manufacturer = 'BESA';
  content = 'average EEG';
elseif filetype_check_extension(filename, '.elp')
  type = 'besa_elp';
  manufacturer = 'BESA';
  content = 'electrode positions';
elseif filetype_check_extension(filename, '.eps')
  type = 'besa_eps';
  manufacturer = 'BESA';
  content = 'digitizer information';
elseif filetype_check_extension(filename, '.sfp')
  type = 'besa_sfp';
  manufacturer = 'BESA';
  content = 'sensor positions';
elseif filetype_check_extension(filename, '.ela')
  type = 'besa_ela';
  manufacturer = 'BESA';
  content = 'sensor information';
elseif filetype_check_extension(filename, '.pdg')
  type = 'besa_pdg';
  manufacturer = 'BESA';
  content = 'paradigm file';
elseif filetype_check_extension(filename, '.tfc')
  type = 'besa_tfc';
  manufacturer = 'BESA';
  content = 'time frequency coherence';
elseif filetype_check_extension(filename, '.mul')
  type = 'besa_mul';
  manufacturer = 'BESA';
  content = 'multiplexed ascii format';
elseif filetype_check_extension(filename, '.dat') && filetype_check_header(filename, 'BESA_SA')  % header can start with BESA_SA_IMAGE or BESA_SA_MN_IMAGE
  type = 'besa_src';
  manufacturer = 'BESA';
  content = 'beamformer source reconstruction';
elseif filetype_check_extension(filename, '.swf') && filetype_check_header(filename, 'Npts=')
  type = 'besa_swf';
  manufacturer = 'BESA';
  content = 'beamformer source waveform';
elseif filetype_check_extension(filename, '.bsa')
  type = 'besa_bsa';
  manufacturer = 'BESA';
  content = 'beamformer source locations and orientations';
elseif exist(fullfile(p, [f '.dat']), 'file') && (exist(fullfile(p, [f '.gen']), 'file') || exist(fullfile(p, [f '.generic']), 'file'))
  type = 'besa_sb';
  manufacturer = 'BESA';
  content = 'simple binary channel data with a separate generic ascii header';
elseif filetype_check_extension(filename, '.sfh') && filetype_check_header(filename, 'NrOfPoints')
  type = 'besa_sfh';
  manufacturer = 'BESA';
  content = 'electrode and fiducial information';
elseif filetype_check_extension(filename, '.besa')
  type = 'besa_besa';
  manufacturer = 'BESA';
  content = 'electrophysiological data';
elseif filetype_check_extension(filename, '.srf') && filetype_check_header(filename, [0 0 0 0], 4)
  type = 'brainvoyager_srf';
  manufacturer = 'BrainVoyager'; % see http://support.brainvoyager.com/installation-introduction/23-file-formats/375-users-guide-23-the-format-of-srf-files.html
  content = 'surface';
  
  % known Dataq file formats
elseif filetype_check_extension(upper(filename), '.WDQ')
  type         = 'dataq_wdq';
  manufacturer = 'dataq instruments';
  content      = 'electrophysiological data';
  
  % old files from Pascal Fries' PhD research at the MPI
elseif filetype_check_extension(filename, '.dap') && filetype_check_header(filename, char(1))
  type = 'mpi_dap';
  manufacturer = 'MPI Frankfurt';
  content = 'electrophysiological data';
elseif isfolder(filename) && ~isempty(cell2mat(regexp({ls.name}, '.dap$')))
  type = 'mpi_ds';
  manufacturer = 'MPI Frankfurt';
  content = 'electrophysiological data';
  
  % Frankfurt SPASS format, which uses the Labview Datalog (DTLG) format
elseif  filetype_check_extension(filename, '.ana') && filetype_check_header(filename, 'DTLG')
  type = 'spass_ana';
  manufacturer = 'MPI Frankfurt';
  content = 'electrophysiological data';
elseif  filetype_check_extension(filename, '.swa') && filetype_check_header(filename, 'DTLG')
  type = 'spass_swa';
  manufacturer = 'MPI Frankfurt';
  content = 'electrophysiological data';
elseif  filetype_check_extension(filename, '.spi') && filetype_check_header(filename, 'DTLG')
  type = 'spass_spi';
  manufacturer = 'MPI Frankfurt';
  content = 'electrophysiological data';
elseif  filetype_check_extension(filename, '.stm') && filetype_check_header(filename, 'DTLG')
  type = 'spass_stm';
  manufacturer = 'MPI Frankfurt';
  content = 'electrophysiological data';
elseif  filetype_check_extension(filename, '.bhv') && filetype_check_header(filename, 'DTLG')
  type = 'spass_bhv';
  manufacturer = 'MPI Frankfurt';
  content = 'electrophysiological data';
  
  % known Chieti ITAB file types
elseif filetype_check_extension(filename, '.raw') && (filetype_check_header(filename, 'FORMAT: ATB-BIOMAGDATA') || filetype_check_header(filename, '[HeaderType]'))
  type = 'itab_raw';
  manufacturer = 'Chieti ITAB';
  content = 'MEG data, including sensor positions';
elseif filetype_check_extension(filename, '.raw.mhd')
  type = 'itab_mhd';
  manufacturer = 'Chieti ITAB';
  content = 'MEG header data, including sensor positions';
elseif filetype_check_extension(filename, '.asc') && ~filetype_check_header(filename, '**')
  type = 'itab_asc';
  manufacturer = 'Chieti ITAB';
  content = 'headshape digitization file';
  
  % known Nexstim file types
elseif filetype_check_extension(filename, '.nxe')
  type = 'nexstim_nxe';
  manufacturer = 'Nexstim';
  content = 'electrophysiological data';
  
  % known Tucker-Davis-Technology file types
elseif filetype_check_extension(filename, '.tbk')
  type = 'tdt_tbk';
  manufacturer = 'Tucker-Davis-Technology';
  content = 'database/tank meta-information';
elseif filetype_check_extension(filename, '.tdx')
  type = 'tdt_tdx';
  manufacturer = 'Tucker-Davis-Technology';
  content = 'database/tank meta-information';
elseif filetype_check_extension(filename, '.tsq')
  type = 'tdt_tsq';
  manufacturer = 'Tucker-Davis-Technology';
  content = 'block header information';
elseif filetype_check_extension(filename, '.tev')
  type = 'tdt_tev';
  manufacturer = 'Tucker-Davis-Technology';
  content = 'electrophysiological data';
  
  % raw audio and video data from https://github.com/andreyzhd/VideoMEG
  % the extension *.aud/*.vid is used at NatMEG and *.audio.dat/*.video.dat seems to be used in Helsinki
elseif (filetype_check_extension(filename, '.aud') || filetype_check_extension(filename, '.audio.dat')) && filetype_check_header(filename, 'ELEKTA_AUDIO_FILE')
  % this should go before curry_dat
  type = 'videomeg_aud';
  manufacturer = 'VideoMEG';
  content = 'audio';
elseif (filetype_check_extension(filename, '.vid') || filetype_check_extension(filename, '.video.dat')) && filetype_check_header(filename, 'ELEKTA_VIDEO_FILE')
  % this should go before curry_dat
  type = 'videomeg_vid';
  manufacturer = 'VideoMEG';
  content = 'video';
  
elseif (filetype_check_extension(filename, '.avi') || filetype_check_extension(filename, '.vlf') || filetype_check_extension(filename, '.wmv') || filetype_check_extension(filename, '.mov') || filetype_check_extension(filename, '.mp4'))
  % generic fideo files, these are also supported by ft_read_header and ft_read_data
  type = 'video';
  manufacturer = 'generic';
  content = 'video';
  
elseif (filetype_check_extension(filename, '.dat') ||  filetype_check_extension(filename, '.Dat')) && (exist(fullfile(p, [f '.ini']), 'file') || exist(fullfile(p, [f '.Ini']), 'file'))
  % this should go before curry_dat
  type = 'deymed_dat';
  manufacturer = 'Deymed';
  content = 'raw eeg data';
elseif (filetype_check_extension(filename, '.ini') ||  filetype_check_extension(filename, '.Ini')) && (exist(fullfile(p, [f '.dat']), 'file') || exist(fullfile(p, [f '.Dat']), 'file'))
  type = 'deymed_ini';
  manufacturer = 'Deymed';
  content = 'eeg header information';
  
elseif filetype_check_extension(filename, '.dat') && (filetype_check_header(filename, [0 0 16 0 16 0], 8) || filetype_check_header(filename, [0 0 16 0 16 0], 0))
  % this should go before curry_dat
  type = 'jaga16';
  manufacturer = 'Jinga-Hi';
  content = 'electrophysiological data';
  
  % some AnyWave file formats, see http://meg.univ-amu.fr/wiki/AnyWave:ADES
elseif filetype_check_extension(filename, '.ades') && filetype_check_header(filename, '#ADES') && exist(fullfile(p, [f '.dat']), 'file')
  type = 'anywave_ades';
  manufacturer = 'AnyWave';
  content = 'continuous EEG, iEEG or MEG data';
elseif filetype_check_extension(filename, '.dat') && exist(fullfile(p, [f '.ades']), 'file') && filetype_check_header(fullfile(p, [f '.ades']), '#ADES')
  % this should go before curry_dat
  type = 'anywave_dat';
  manufacturer = 'AnyWave';
  content = 'continuous EEG, iEEG or MEG data';
  
  % known Curry V4 file types
elseif filetype_check_extension(filename, '.dap')
  type = 'curry_dap';   % FIXME, can also be MPI Frankfurt electrophysiological data
  manufacturer = 'Curry';
  content = 'data parameter file';
elseif filetype_check_extension(filename, '.dat')
  type = 'curry_dat';
  manufacturer = 'Curry';
  content = 'raw data file';
elseif filetype_check_extension(filename, '.rs4')
  type = 'curry_rs4';
  manufacturer = 'Curry';
  content = 'sensor geometry file';
elseif filetype_check_extension(filename, '.par')
  type = 'curry_par';
  manufacturer = 'Curry';
  content = 'data or image parameter file';
elseif filetype_check_extension(filename, '.bd0') || filetype_check_extension(filename, '.bd1') || filetype_check_extension(filename, '.bd2') || filetype_check_extension(filename, '.bd3') || filetype_check_extension(filename, '.bd4') || filetype_check_extension(filename, '.bd5') || filetype_check_extension(filename, '.bd6') || filetype_check_extension(filename, '.bd7') || filetype_check_extension(filename, '.bd8') || filetype_check_extension(filename, '.bd9')
  type = 'curry_bd';
  manufacturer = 'Curry';
  content = 'BEM description file';
elseif filetype_check_extension(filename, '.bt0') || filetype_check_extension(filename, '.bt1') || filetype_check_extension(filename, '.bt2') || filetype_check_extension(filename, '.bt3') || filetype_check_extension(filename, '.bt4') || filetype_check_extension(filename, '.bt5') || filetype_check_extension(filename, '.bt6') || filetype_check_extension(filename, '.bt7') || filetype_check_extension(filename, '.bt8') || filetype_check_extension(filename, '.bt9')
  type = 'curry_bt';
  manufacturer = 'Curry';
  content = 'BEM transfer matrix file';
elseif filetype_check_extension(filename, '.bm0') || filetype_check_extension(filename, '.bm1') || filetype_check_extension(filename, '.bm2') || filetype_check_extension(filename, '.bm3') || filetype_check_extension(filename, '.bm4') || filetype_check_extension(filename, '.bm5') || filetype_check_extension(filename, '.bm6') || filetype_check_extension(filename, '.bm7') || filetype_check_extension(filename, '.bm8') || filetype_check_extension(filename, '.bm9')
  type = 'curry_bm';
  manufacturer = 'Curry';
  content = 'BEM full matrix file';
elseif filetype_check_extension(filename, '.dig')
  type = 'curry_dig';
  manufacturer = 'Curry';
  content = 'digitizer file';
elseif filetype_check_extension(filename, '.cdt')
  type = 'curry_cdt';
  manufacturer = 'Curry';
  content = 'Curry8 data file';
elseif filetype_check_extension(filename, '.cef')
  type = 'curry_cef';
  manufacturer = 'Curry';
  content = 'Curry event file';
elseif filetype_check_extension(filename, '.dpa')
  type = 'curry_dpa';
  manufacturer = 'Curry';
  content = 'Curry8 sensor file';
  
elseif filetype_check_extension(filename, '.txt') && filetype_check_header(filename, '#Study')
  type = 'imotions_txt';
  manufacturer = 'iMotions';
  content = 'various biosignals';
  
elseif filetype_check_extension(filename, '.txt') && filetype_check_header(filename, '##')
  type = 'smi_txt';
  manufacturer = 'SensoMotoric Instruments (SMI)';
  content = 'eyetracker data';
  
  % known SR Research eyelink file formats
elseif filetype_check_extension(filename, '.asc') && filetype_check_header(filename, '**')
  type = 'eyelink_asc';
  manufacturer = 'SR Research (ascii)';
  content = 'eyetracker data';
elseif filetype_check_extension(filename, '.edf') && filetype_check_header(filename, 'SR_RESEARCH')
  type = 'eyelink_edf';
  manufacturer = 'SR Research';
  content = 'eyetracker data (binary)';
  
elseif filetype_check_extension(filename, '.tsv') && (filetype_check_header(filename, 'Data Properties:') || filetype_check_header(filename, 'System Properties:'))
  type = 'tobii_tsv';
  manufacturer = 'Tobii';
  content = 'eyetracker data (ascii)';
  
  % known Curry V2 file types
elseif filetype_check_extension(filename, '.sp0') || filetype_check_extension(filename, '.sp1') || filetype_check_extension(filename, '.sp2') || filetype_check_extension(filename, '.sp3') || filetype_check_extension(filename, '.sp4') || filetype_check_extension(filename, '.sp5') || filetype_check_extension(filename, '.sp6') || filetype_check_extension(filename, '.sp7') || filetype_check_extension(filename, '.sp8') || filetype_check_extension(filename, '.sp9')
  type = 'curry_sp';
  manufacturer = 'Curry';
  content = 'point list';
elseif filetype_check_extension(filename, '.s10') || filetype_check_extension(filename, '.s11') || filetype_check_extension(filename, '.s12') || filetype_check_extension(filename, '.s13') || filetype_check_extension(filename, '.s14') || filetype_check_extension(filename, '.s15') || filetype_check_extension(filename, '.s16') || filetype_check_extension(filename, '.s17') || filetype_check_extension(filename, '.s18') || filetype_check_extension(filename, '.s19') || filetype_check_extension(filename, '.s20') || filetype_check_extension(filename, '.s21') || filetype_check_extension(filename, '.s22') || filetype_check_extension(filename, '.s23') || filetype_check_extension(filename, '.s24') || filetype_check_extension(filename, '.s25') || filetype_check_extension(filename, '.s26') || filetype_check_extension(filename, '.s27') || filetype_check_extension(filename, '.s28') || filetype_check_extension(filename, '.s29') || filetype_check_extension(filename, '.s30') || filetype_check_extension(filename, '.s31') || filetype_check_extension(filename, '.s32') || filetype_check_extension(filename, '.s33') || filetype_check_extension(filename, '.s34') || filetype_check_extension(filename, '.s35') || filetype_check_extension(filename, '.s36') || filetype_check_extension(filename, '.s37') || filetype_check_extension(filename, '.s38') || filetype_check_extension(filename, '.s39')
  type = 'curry_s';
  manufacturer = 'Curry';
  content = 'triangle or tetraedra list';
elseif filetype_check_extension(filename, '.pom')
  type = 'curry_pom';
  manufacturer = 'Curry';
  content = 'anatomical localization file';
elseif filetype_check_extension(filename, '.res')
  type = 'curry_res';
  manufacturer = 'Curry';
  content = 'functional localization file';
  
  % known MBFYS file types
elseif filetype_check_extension(filename, '.tri')
  type = 'mbfys_tri';
  manufacturer = 'MBFYS';
  content = 'triangulated surface';
elseif filetype_check_extension(filename, '.ama') && filetype_check_header(filename, [10 0 0 0])
  type = 'mbfys_ama';
  manufacturer = 'MBFYS';
  content = 'BEM volume conduction model';
  
  % Electrical Geodesics Incorporated formats
  % the egi_mff format is checked earlier
elseif (filetype_check_extension(filename, '.egis') || filetype_check_extension(filename, '.ave') || filetype_check_extension(filename, '.gave') || filetype_check_extension(filename, '.raw')) && (filetype_check_header(filename, [char(1) char(2) char(3) char(4) char(255) char(255)]) || filetype_check_header(filename, [char(3) char(4) char(1) char(2) char(255) char(255)]))
  type = 'egi_egia';
  manufacturer = 'Electrical Geodesics Incorporated';
  content = 'averaged EEG data';
elseif (filetype_check_extension(filename, '.egis') || filetype_check_extension(filename, '.ses') || filetype_check_extension(filename, '.raw')) && (filetype_check_header(filename, [char(1) char(2) char(3) char(4) char(0) char(3)]) || filetype_check_header(filename, [char(3) char(4) char(1) char(2) char(0) char(3)]))
  type = 'egi_egis';
  manufacturer = 'Electrical Geodesics Incorporated';
  content = 'raw EEG data';
elseif (filetype_check_extension(filename, '.sbin') || filetype_check_extension(filename, '.raw'))
  % note that the Chieti MEG data format also has the extension *.raw
  % but that can be detected by looking at the file header
  type = 'egi_sbin';
  manufacturer = 'Electrical Geodesics Incorporated';
  content = 'averaged EEG data';
  
  % FreeSurfer file formats, see also http://www.grahamwideman.com/gw/brain/fs/surfacefileformats.htm
elseif filetype_check_extension(filename, '.mgz')
  type = 'freesurfer_mgz';
  manufacturer = 'FreeSurfer';
  content = 'anatomical MRI';
elseif filetype_check_extension(filename, '.mgh')
  type = 'freesurfer_mgh';
  manufacturer = 'FreeSurfer';
  content = 'anatomical MRI';
elseif filetype_check_header(filename, [255 255 254])
  % FreeSurfer Triangle Surface Binary Format
  type = 'freesurfer_triangle_binary';	% there is also an ascii triangle format
  manufacturer = 'FreeSurfer';
  content = 'surface description';
elseif filetype_check_header(filename, [255 255 255])
  % Quadrangle File
  type = 'freesurfer_quadrangle'; % there is no ascii quadrangle format
  manufacturer = 'FreeSurfer';
  content = 'surface description';
elseif filetype_check_header(filename, [255 255 253]) && ~exist([filename(1:(end-4)) '.mat'], 'file')
  % "New" Quadrangle File
  type = 'freesurfer_quadrangle_new';
  manufacturer = 'FreeSurfer';
  content = 'surface description';
elseif filetype_check_extension(filename, '.curv') && filetype_check_header(filename, [255 255 255])
  % "New" Curv File
  type = 'freesurfer_curv_new';
  manufacturer = 'FreeSurfer';
  content = 'surface description';
elseif filetype_check_extension(filename, '.annot')
  % Freesurfer annotation file
  type = 'freesurfer_annot';
  manufacturer = 'FreeSurfer';
  content = 'parcellation annotation';
elseif filetype_check_extension(filename, '.label') && filetype_check_header(filename, '#!ascii')
  % Freesurfer label file, see https://surfer.nmr.mgh.harvard.edu/fswiki/LabelsClutsAnnotationFiles
  type = 'freesurfer_label';
  manufacturer = 'FreeSurfer';
  content = 'list of vertices belonging to a region';
  
elseif filetype_check_extension(filename, '.txt') && numel(strfind(filename,'_nrs_')) == 1
  % This may be improved by looking into the file, rather than assuming the
  % filename has "_nrs_" somewhere. Also, distinction by the different file
  % types could be made
  type = 'bucn_nirs';
  manufacturer = 'BUCN';
  content = 'ascii formatted nirs data';
elseif filetype_check_extension(filename, '.nirs') && filetype_check_header(filename, 'MATLAB')
  % Homer is MATLAB software for NIRS processing, see http://www.nmr.mgh.harvard.edu/DOT/resources/homer2/home.htm
  type = 'homer_nirs';
  manufacturer = 'Homer';
  content = '(f)NIRS data';
elseif filetype_check_extension(filename, '.sd') && filetype_check_header(filename, 'MATLAB')
  % Homer is MATLAB software for NIRS processing, see http://www.nmr.mgh.harvard.edu/DOT/resources/homer2/home.htm
  type = 'homer_sd';
  manufacturer = 'Homer';
  content = 'source detector information';
  
  % known Artinis file formats
elseif filetype_check_extension(filename, '.oxy3')
  type = 'artinis_oxy3';
  manufacturer = 'Artinis Medical Systems';
  content = '(f)NIRS data';
elseif filetype_check_extension(filename, '.oxy4')
  type = 'artinis_oxy4';
  manufacturer = 'Artinis Medical Systems';
  content = '(f)NIRS data';
elseif filetype_check_extension(filename, '.oxyproj')
  type = 'artinis_oxyproj';
  manufacturer = 'Artinis Medical Systems';
  content = '(f)NIRS project file';
elseif isequal([f x], 'optodetemplates.xml')
  type = 'artinis_xml';
  manufacturer = 'Artinis Medical Systems';
  content = '(f)NIRS optode layout';
  
  % known TETGEN file types, see http://tetgen.berlios.de/fformats.html
elseif any(filetype_check_extension(filename, {'.node' '.poly' '.smesh' '.ele' '.face' '.edge' '.vol' '.var' '.neigh'})) && exist(fullfile(p, [f '.node']), 'file') && filetype_check_ascii(fullfile(p, [f '.node']), 100) && exist(fullfile(p, [f '.poly']), 'file')
  type = 'tetgen_poly';
  manufacturer = 'TetGen, see http://tetgen.berlios.de';
  content = 'geometrical data desribed with piecewise linear complex';
elseif any(filetype_check_extension(filename, {'.node' '.poly' '.smesh' '.ele' '.face' '.edge' '.vol' '.var' '.neigh'})) && exist(fullfile(p, [f '.node']), 'file') && filetype_check_ascii(fullfile(p, [f '.node']), 100) && exist(fullfile(p, [f '.smesh']), 'file')
  type = 'tetgensmesh';
  manufacturer = 'TetGen, see http://tetgen.berlios.de';
  content = 'geometrical data desribed with simple piecewise linear complex';
elseif any(filetype_check_extension(filename, {'.node' '.poly' '.smesh' '.ele' '.face' '.edge' '.vol' '.var' '.neigh'})) && exist(fullfile(p, [f '.node']), 'file') && filetype_check_ascii(fullfile(p, [f '.node']), 100) && exist(fullfile(p, [f '.ele']), 'file')
  type = 'tetgen_ele';
  manufacturer = 'TetGen, see http://tetgen.berlios.de';
  content = 'geometrical data desribed with tetrahedra';
elseif any(filetype_check_extension(filename, {'.node' '.poly' '.smesh' '.ele' '.face' '.edge' '.vol' '.var' '.neigh'})) && exist(fullfile(p, [f '.node']), 'file') && filetype_check_ascii(fullfile(p, [f '.node']), 100) && exist(fullfile(p, [f '.face']), 'file')
  type = 'tetgen_face';
  manufacturer = 'TetGen, see http://tetgen.berlios.de';
  content = 'geometrical data desribed with triangular faces';
elseif any(filetype_check_extension(filename, {'.node' '.poly' '.smesh' '.ele' '.face' '.edge' '.vol' '.var' '.neigh'})) && exist(fullfile(p, [f '.node']), 'file') && filetype_check_ascii(fullfile(p, [f '.node']), 100) && exist(fullfile(p, [f '.edge']), 'file')
  type = 'tetgen_edge';
  manufacturer = 'TetGen, see http://tetgen.berlios.de';
  content = 'geometrical data desribed with boundary edges';
elseif any(filetype_check_extension(filename, {'.node' '.poly' '.smesh' '.ele' '.face' '.edge' '.vol' '.var' '.neigh'})) && exist(fullfile(p, [f '.node']), 'file') && filetype_check_ascii(fullfile(p, [f '.node']), 100) && exist(fullfile(p, [f '.vol']), 'file')
  type = 'tetgen_vol';
  manufacturer = 'TetGen, see http://tetgen.berlios.de';
  content = 'geometrical data desribed with maximum volumes';
elseif any(filetype_check_extension(filename, {'.node' '.poly' '.smesh' '.ele' '.face' '.edge' '.vol' '.var' '.neigh'})) && exist(fullfile(p, [f '.node']), 'file') && filetype_check_ascii(fullfile(p, [f '.node']), 100) && exist(fullfile(p, [f '.var']), 'file')
  type = 'tetgen_var';
  manufacturer = 'TetGen, see http://tetgen.berlios.de';
  content = 'geometrical data desribed with variant constraints for facets/segments';
elseif any(filetype_check_extension(filename, {'.node' '.poly' '.smesh' '.ele' '.face' '.edge' '.vol' '.var' '.neigh'})) && exist(fullfile(p, [f '.node']), 'file') && filetype_check_ascii(fullfile(p, [f '.node']), 100) && exist(fullfile(p, [f '.neigh']), 'file')
  type = 'tetgen_neigh';
  manufacturer = 'TetGen, see http://tetgen.berlios.de';
  content = 'geometrical data desribed with neighbors';
elseif any(filetype_check_extension(filename, {'.node' '.poly' '.smesh' '.ele' '.face' '.edge' '.vol' '.var' '.neigh'})) && exist(fullfile(p, [f '.node']), 'file') && filetype_check_ascii(fullfile(p, [f '.node']), 100)
  type = 'tetgen_node';
  manufacturer = 'TetGen, see http://tetgen.berlios.de';
  content = 'geometrical data desribed with only nodes';
  
  % some BrainSuite file formats, see http://brainsuite.bmap.ucla.edu/
elseif filetype_check_extension(filename, '.dfs') && filetype_check_header(filename, 'DFS_LE v2.0')
  type = 'brainsuite_dfs';
  manufacturer = 'BrainSuite, see http://brainsuite.bmap.ucla.edu';
  content = 'list of triangles and vertices';
elseif filetype_check_extension(filename, '.bst') && filetype_check_ascii(filename)
  type = 'brainsuite_dst';
  manufacturer = 'BrainSuite, see http://brainsuite.bmap.ucla.edu';
  content = 'a collection of files with geometrical data'; % it seems to be similar to a Caret *.spec file
elseif filetype_check_extension(filename, '.dfc') && filetype_check_header(filename, 'LONIDFC')
  type = 'loni_dfc';
  manufacturer = 'LONI'; % it is used in BrainSuite
  content = 'curvature information';
  
  % some BrainVISA file formats, see http://brainvisa.info
elseif filetype_check_extension(filename, '.mesh') && (filetype_check_header(filename, 'ascii') || filetype_check_header(filename, 'binarABCD') || filetype_check_header(filename, 'binarDCBA'))  % http://brainvisa.info/doc/documents-4.4/formats/mesh.pdf
  type = 'brainvisa_mesh';
  manufacturer = 'BrainVISA';
  content = 'vertices and triangles';
elseif filetype_check_extension(filename, '.minf') && filetype_check_ascii(filename)
  type = 'brainvisa_minf';
  manufacturer = 'BrainVISA';
  content = 'annotation/metadata';
  
  % some other known file types
elseif filetype_check_extension(filename, '.hdf5')
  type = 'gtec_hdf5';
  manufacturer = 'Guger Technologies, http://www.gtec.at';
  content = 'EEG';
elseif length(filename)>4 && exist([filename(1:(end-4)) '.mat'], 'file') && exist([filename(1:(end-4)) '.bin'], 'file')
  % this is a self-defined FCDC data format, consisting of two files
  % there is a MATLAB V6 file with the header and a binary file with the data (multiplexed, ieee-le, double)
  type = 'fcdc_matbin';
  manufacturer = 'Donders Centre for Cognitive Neuroimaging';
  content = 'multiplexed electrophysiology data';
elseif filetype_check_extension(filename, '.lay')
  type = 'layout';
  manufacturer = 'Donders Centre for Cognitive Neuroimaging';
  content = 'layout of channels for plotting';
elseif filetype_check_extension(filename, '.stl')
  type = 'stl';
  manufacturer = 'various';
  content = 'stereo litography file';
elseif filetype_check_extension(filename, '.obj')
  type = 'obj';
  manufacturer = 'Wavefront Technologies';
  content = 'Wavefront OBJ';
elseif filetype_check_extension(filename, '.dcm') || filetype_check_extension(filename, '.ima') || filetype_check_header(filename, 'DICM', 128)
  type = 'dicom';
  manufacturer = 'Dicom';
  content = 'image data';
elseif filetype_check_extension(filename, '.trl')
  type = 'fcdc_trl';
  manufacturer = 'Donders Centre for Cognitive Neuroimaging';
  content = 'trial definitions';
elseif filetype_check_extension(filename, '.bdf') && filetype_check_header(filename, [255 'BIOSEMI'])
  type = 'biosemi_bdf';
  manufacturer = 'Biosemi Data Format';
  content = 'electrophysiological data';
elseif filetype_check_extension(filename, '.edf')
  type = 'edf';
  manufacturer = 'European Data Format';
  content = 'electrophysiological data';
elseif filetype_check_extension(filename, '.gdf') && filetype_check_header(filename, 'GDF')
  type = 'gdf';
  manufacturer = 'BIOSIG - Alois Schloegl';
  content = 'biosignals';
elseif filetype_check_extension(filename, '.mat') && filetype_check_header(filename, 'MATLAB') && filetype_check_spmeeg_mat(filename)
  type = 'spmeeg_mat';
  manufacturer = 'Wellcome Trust Centre for Neuroimaging, UCL, UK';
  content = 'electrophysiological data';
elseif filetype_check_extension(filename, '.mat') && filetype_check_header(filename, 'MATLAB') && filetype_check_gtec_mat(filename)
  type = 'gtec_mat';
  manufacturer = 'Guger Technologies, http://www.gtec.at';
  content = 'electrophysiological data';
elseif filetype_check_extension(filename, '.mat') && filetype_check_header(filename, 'MATLAB') && filetype_check_ced_spike6mat(filename)
  type = 'ced_spike6mat';
  manufacturer = 'Cambridge Electronic Design Limited';
  content = 'electrophysiological data';
elseif filetype_check_extension(filename, '.mat') && filetype_check_header(filename, 'MATLAB') && filetype_check_neuroomega_mat(filename)
  type = 'neuroomega_mat';
  manufacturer = 'Alpha Omega';
  content = 'electrophysiological data';
elseif filetype_check_extension(filename, '.mat') && filetype_check_header(filename, 'MATLAB')
  type = 'matlab';
  manufacturer = 'MATLAB';
  content = 'MATLAB binary data';
elseif filetype_check_header(filename, 'RIFF', 0) && filetype_check_header(filename, 'WAVE', 8)
  type = 'audio_wav';
  manufacturer = 'Microsoft';
  content = 'audio';
elseif any(filetype_check_extension(filename, {'.wav', '.ogg', '.flac', '.au', '.aiff', '.aif', '.aifc', '.mp3', '.m4a', '.mp4'}))
  type = ['audio_' x(2:end)];
  manufacturer = 'Various';
  content = 'audio';
elseif filetype_check_extension(filename, '.txt') && filetype_check_header(filename, 'Site')
  type = 'easycap_txt';
  manufacturer = 'Easycap';
  content = 'electrode positions';
elseif filetype_check_extension(filename, '.txt') && filetype_check_header(filename, '# OpenSignals Text File Format')
  type = 'opensignals_txt';
  manufacturer = 'Bitalino';
  content = '';
elseif filetype_check_extension(filename, '.txt') && filetype_check_header(filename, '%OpenBCI')
  type = 'openbci_txt';
  manufacturer = 'OpenBCI';
  content = 'raw EEG data';
elseif filetype_check_extension(filename, '.txt')
  type = 'ascii_txt';
  manufacturer = '';
  content = '';
elseif filetype_check_extension(filename, '.pol')
  type = 'polhemus_fil';
  manufacturer = 'Functional Imaging Lab, London, UK';
  content = 'headshape points';
elseif filetype_check_extension(filename, '.set')
  type = 'eeglab_set';
  manufacturer = 'Swartz Center for Computational Neuroscience, San Diego, USA';
  content = 'electrophysiological data';
elseif filetype_check_extension(filename, '.erp')
  type = 'eeglab_erp';
  manufacturer = 'Swartz Center for Computational Neuroscience, San Diego, USA';
  content = 'electrophysiological data';
elseif filetype_check_extension(filename, '.t') && filetype_check_header(filename, '%%BEGINHEADER')
  type = 'mclust_t';
  manufacturer = 'MClust';
  content = 'sorted spikes';
elseif filetype_check_header(filename, 26)
  type = 'nimh_cortex';
  manufacturer = 'NIMH Laboratory of Neuropsychology, http://www.cortex.salk.edu';
  content = 'events and eye channels';
elseif filetype_check_extension(filename, '.foci') && filetype_check_header(filename, '<?xml')
  type = 'caret_foci';
  manufacturer = 'Caret and ConnectomeWB';
elseif filetype_check_extension(filename, '.border') && filetype_check_header(filename, '<?xml')
  type = 'caret_border';
  manufacturer = 'Caret and ConnectomeWB';
elseif filetype_check_extension(filename, '.spec') && (filetype_check_header(filename, '<?xml') || filetype_check_header(filename, 'BeginHeader'))
  type = 'caret_spec';
  manufacturer = 'Caret and ConnectomeWB';
elseif filetype_check_extension(filename, '.gii') && contains(filename, '.coord.') && filetype_check_header(filename, '<?xml')
  type = 'caret_coord';
  manufacturer = 'Caret and ConnectomeWB';
elseif filetype_check_extension(filename, '.gii') && contains(filename, '.topo.') && filetype_check_header(filename, '<?xml')
  type = 'caret_topo';
  manufacturer = 'Caret and ConnectomeWB';
elseif filetype_check_extension(filename, '.gii') && contains(filename, '.surf.') && filetype_check_header(filename, '<?xml')
  type = 'caret_surf';
  manufacturer = 'Caret and ConnectomeWB';
elseif filetype_check_extension(filename, '.gii') && contains(filename, '.label.') && filetype_check_header(filename, '<?xml')
  type = 'caret_label';
  manufacturer = 'Caret and ConnectomeWB';
elseif filetype_check_extension(filename, '.gii') && contains(filename, '.func.') && filetype_check_header(filename, '<?xml')
  type = 'caret_func';
  manufacturer = 'Caret and ConnectomeWB';
elseif filetype_check_extension(filename, '.gii') && contains(filename, '.shape.') && filetype_check_header(filename, '<?xml')
  type = 'caret_shape';
  manufacturer = 'Caret and ConnectomeWB';
elseif filetype_check_extension(filename, '.gii') && filetype_check_header(filename, '<?xml')
  type = 'gifti';
  manufacturer = 'Neuroimaging Informatics Technology Initiative';
  content = 'tesselated surface description';
elseif filetype_check_extension(filename, '.v')
  type = 'vista';
  manufacturer = 'University of British Columbia, Canada, http://www.cs.ubc.ca/nest/lci/vista/vista.html';
  content = 'A format for computer vision research, contains meshes or volumes';
elseif filetype_check_extension(filename, '.tet')
  type = 'tet';
  manufacturer = 'a.o. INRIA, see http://shapes.aimatshape.net/';
  content = 'tetraedral mesh';
elseif filetype_check_extension(filename, '.nc')
  type = 'netmeg';
  manufacturer = 'Center for Biomedical Research Excellence (COBRE), see http://cobre.mrn.org/megsim/tools/netMEG/netMEG.html';
  content = 'MEG data';
elseif filetype_check_extension(filename, 'trk')
  type = 'trackvis_trk';
  manufacturer = 'Martinos Center for Biomedical Imaging, see http://www.trackvis.org';
  content = 'fiber tracking data from diffusion MR imaging';
elseif filetype_check_extension(filename, '.xml') && filetype_check_header(filename, '<EEGMarkerList', 39)
  type = 'localite_pos';
  manufacturer = 'Localite';
  content = 'EEG electrode positions';
elseif filetype_check_extension(filename, '.mbi')
  type = 'manscan_mbi';
  manufacturer = 'MANSCAN';
  content  = 'EEG header';
elseif filetype_check_extension(filename, '.mb2')
  type = 'manscan_mb2';
  manufacturer = 'MANSCAN';
  content  = 'EEG data';
elseif filetype_check_header(filename, 'ply')
  type = 'ply';
  manufacturer = 'Stanford Triangle Format';
  content = 'three dimensional data from 3D scanners, see http://en.wikipedia.org/wiki/PLY_(file_format)';
elseif filetype_check_extension(filename, '.csv')
  type = 'csv';
  manufacturer = 'Generic';
  content = 'Comma-separated values, see http://en.wikipedia.org/wiki/Comma-separated_values';
elseif filetype_check_extension(filename, '.ah5')
  type = 'AnyWave';
  manufacturer = 'AnyWave, http://meg.univ-amu.fr/wiki/AnyWave';
  content = 'MEG/SEEG/EEG data';
elseif (isfolder(filename) && exist(fullfile(p, [d '.EEG.Poly5']), 'file')) || filetype_check_extension(filename, '.Poly5')
  type = 'tmsi_poly5';
  manufacturer = 'TMSi PolyBench';
  content = 'EEG';
elseif (isfolder(filename) && exist(fullfile(filename, 'DataSetSession.xml'), 'file') && exist(fullfile(filename, 'DataSetProtocol.xml'), 'file'))
  type = 'mega_neurone';
  manufacturer = 'Mega - http://www.megaemg.com';
  content = 'EEG';
elseif filetype_check_extension(filename, '.e')
  type = 'nervus_eeg';  % Nervus/Nicolet EEG files
  manufacturer = 'Natus';
  content = 'EEG';
elseif filetype_check_extension(filename, '.m00')
  type = 'nihonkohden_m00';
  manufacturer = 'Nihon Kohden';
  content = 'continuous EEG';
elseif filetype_check_extension(filename, '.EEG') && (exist([filename(1:(end-4)) '.11D'], 'file') || exist([filename(1:(end-4)) '.21E'], 'file') ...
    || exist([filename(1:(end-4)) '.BFT'], 'file') || exist([filename(1:(end-4)) '.CMT'], 'file') || exist([filename(1:(end-4)) '.CN3'], 'file') ...
    || exist([filename(1:(end-4)) '.EGF'], 'file') || exist([filename(1:(end-4)) '.EVT'], 'file') || exist([filename(1:(end-4)) '.LOG'], 'file') ...
    || exist([filename(1:(end-4)) '.pnt'], 'file') || exist([filename(1:(end-4)) '.reg'], 'file'))
  type = 'nihonkohden_eeg';
  manufacturer = 'Nihon Kohden';
  content = 'continuous EEG';
elseif filetype_check_extension(filename, '.mgrid')
  type = 'bioimage_mgrid';
  manufacturer = 'Bioimage Suite';
  content = 'electrode positions';
elseif filetype_check_extension(filename, '.log') && filetype_check_header(filename, 'Scenario')
  type = 'presentation_log';
  manufacturer = 'NBS Presentation';
  content = 'events';
elseif filetype_check_extension(filename, '.acq')
  type = 'biopac_acq';
  manufacturer = 'Biopac';
  content = 'physiological signals';
elseif contains(filename, '_events.tsv')
  % this could be a BIDS-compatible events file
  type = 'events_tsv';
  manufacturer = 'BIDS';
  content = 'events';
elseif filetype_check_extension(filename, '.xdf') && filetype_check_header(filename, 'XDF')
  type = 'sccn_xdf';
  manufacturer = 'SCCN / Lab Streaming Layer';
  content = 'multiple streams';
elseif filetype_check_extension(filename, '.tsv') && filetype_check_header(filename, 'NO_OF_')
  type = 'qualisys_tsv';
  manufacturer = 'Qualisys';
  content = 'motion capture data';
elseif filetype_check_extension(filename, '.c3d') && filetype_check_header(filename, [2, 80])
  type = 'motion_c3d';
  manufacturer = 'https://www.c3d.org';
  content = 'motion capture data';
elseif filetype_check_extension(filename, '.mvnx') && filetype_check_header(filename, '<?xml')
    type = 'xsens_mvnx';
    manufacturer = 'https://www.xsens.com/motion-capture';
    content = 'motion capture data';
elseif filetype_check_extension(filename, '.mif')
  % this could be a mrtrix compatible image file
  type = 'mrtrix_mif';
  manufacturer = 'Mrtrix';
  content = 'image data';
elseif filetype_check_extension(filename, '.tck')
  % this could be a mrtrix compatible tractography file
  type = 'mrtrix_tck';
  manufacturer = 'Mrtrix';
  content = 'tractography data';
elseif exist(fullfile(p, [f '.tsv']), 'file') && exist(fullfile(p, [f '.json']), 'file')
  % BIDS uses tsv and json file pairs for behavioral and physiological data
  type = 'bids_tsv';
  manufacturer = 'BIDS';
  content = 'timeseries data';
elseif filetype_check_extension(filename, '.vtp') && filetype_check_header(filename, '<?xml')
  type = 'vtk_xml';
  manufacturer = 'https://vtk.org';
  content = 'vtkPolyData unstructured';
elseif filetype_check_extension(filename, '.tck') && filetype_check_header(filename, 'mrtrix tracks')
  type = 'mrtrix_tck';
  manufacturer = 'https://mrtrix.org';
  content = 'mrtrix tracks';
elseif filetype_check_extension(filename, '.TextGrid')
  type = 'maus_textgrid';
  manufacturer = 'MAUS/WebMAUS';
  content = 'segmented text';
elseif filetype_check_extension(filename, '.fcsv')
  type = '3dslicer_fscv';
  manufacturer = 'https://www.slicer.org/';
  content = 'position information about Markups Fiducial Node';
<<<<<<< HEAD
elseif filetype_check_extension(filename, '.nwb')
  % this could be a mrtrix compatible image file
  type = 'nwb';
  manufacturer = 'Neurodata Without Borders';
  content = 'neurophysiology data';
=======
elseif filetype_check_extension(filename, '.hea') && exist(fullfile(p, [f '.dat']), 'file')
  type = 'physionet_hea';
  manufacturer = 'PhysioNet';
  content = 'continuous physiological signals';
elseif filetype_check_extension(filename, '.dat') && exist(fullfile(p, [f '.hea']), 'file')
  type = 'physionet_dat';
  manufacturer = 'PhysioNet';
  content = 'continuous physiological signals';
>>>>>>> 214bccf3
end

%%%%%%%%%%%%%%%%%%%%%%%%%%%%%%%%%%%%%%%%%%%%%%%%%%%%%%%%%%%%%%%%%%%%%%%%%%%%%%
% finished determining the filetype
%%%%%%%%%%%%%%%%%%%%%%%%%%%%%%%%%%%%%%%%%%%%%%%%%%%%%%%%%%%%%%%%%%%%%%%%%%%%%%

if strcmp(type, 'unknown')
  if ~exist(filename, 'file') && ~exist(filename, 'dir')
    ft_warning('file or directory "%s" does not exist, could not determine fileformat', filename);
  else
    ft_warning('could not determine filetype of %s', filename);
  end
end

if ~isempty(desired)
  % return a boolean value instead of a descriptive string
  type = strcmp(type, desired);
end

% remember the current input and output arguments, so that they can be
% reused on a subsequent call in case the same input argument is given
current_argout = {type};
if isempty(previous_argin) && ~strcmp(type, 'unknown')
  previous_argin  = current_argin;
  previous_argout = current_argout;
  previous_pwd    = current_pwd;
elseif  isempty(previous_argin) && (exist(filename,'file') || exist(filename,'dir')) && strcmp(type, 'unknown') % if the type is unknown, but the file or dir exists, save the current output
  previous_argin  = current_argin;
  previous_argout = current_argout;
  previous_pwd    = current_pwd;
else
  % don't remember in case unknown
  previous_argin  = [];
  previous_argout = [];
  previous_pwd    = [];
end

return % filetype main()


%%%%%%%%%%%%%%%%%%%%%%%%%%%%%%%%%%%%%%%%%%%%%%%%%%%%%%%%%%%%%%%%%%%%%%%%%%%%%%
% SUBFUNCTION that helps in deciding whether a directory with files should
% be treated as a "dataset". This function returns a logical 1 (TRUE) if more
% than half of the element of a vector are nonzero number or are 1 or TRUE.
%%%%%%%%%%%%%%%%%%%%%%%%%%%%%%%%%%%%%%%%%%%%%%%%%%%%%%%%%%%%%%%%%%%%%%%%%%%%%%
function y = most(x)
x = x(~isnan(x(:)));
y = sum(x==0)<ceil(length(x)/2);

%%%%%%%%%%%%%%%%%%%%%%%%%%%%%%%%%%%%%%%%%%%%%%%%%%%%%%%%%%%%%%%%%%%%%%%%%%%%%%
% SUBFUNCTION that always returns a true value
%%%%%%%%%%%%%%%%%%%%%%%%%%%%%%%%%%%%%%%%%%%%%%%%%%%%%%%%%%%%%%%%%%%%%%%%%%%%%%
function y = filetype_true(varargin)
y = 1;

%%%%%%%%%%%%%%%%%%%%%%%%%%%%%%%%%%%%%%%%%%%%%%%%%%%%%%%%%%%%%%%%%%%%%%%%%%%%%%
% SUBFUNCTION that checks for CED spike6 mat file
%%%%%%%%%%%%%%%%%%%%%%%%%%%%%%%%%%%%%%%%%%%%%%%%%%%%%%%%%%%%%%%%%%%%%%%%%%%%%%
function res = filetype_check_ced_spike6mat(filename)
res = 1;
var = whos('-file', filename);

% Check whether all the variables in the file are structs (representing channels)
if ~all(strcmp('struct', unique({var(:).class})) == 1)
  res = 0;
  return;
end

var = load(filename, var(1).name);
var = struct2cell(var);

% Check whether the fields of the first struct have some particular names
fnames = {
  'title'
  'comment'
  'interval'
  'scale'
  'offset'
  'units'
  'start'
  'length'
  'values'
  'times'
  };

res = (numel(intersect(fieldnames(var{1}), fnames)) >= 5);

%%%%%%%%%%%%%%%%%%%%%%%%%%%%%%%%%%%%%%%%%%%%%%%%%%%%%%%%%%%%%%%%%%%%%%%%%%%%%%
% SUBFUNCTION that checks for a SPM eeg/meg mat file
%%%%%%%%%%%%%%%%%%%%%%%%%%%%%%%%%%%%%%%%%%%%%%%%%%%%%%%%%%%%%%%%%%%%%%%%%%%%%%
function res = filetype_check_spmeeg_mat(filename)
% check for the accompanying *.dat file
res = exist([filename(1:(end-4)) '.dat'], 'file');
if ~res, return; end
% check the content of the *.mat file
var = whos('-file', filename);
res = res && numel(var)==1;
res = res && strcmp('D', getfield(var, {1}, 'name'));
res = res && strcmp('struct', getfield(var, {1}, 'class'));

%%%%%%%%%%%%%%%%%%%%%%%%%%%%%%%%%%%%%%%%%%%%%%%%%%%%%%%%%%%%%%%%%%%%%%%%%%%%%%
% SUBFUNCTION that checks for a GTEC mat file
%%%%%%%%%%%%%%%%%%%%%%%%%%%%%%%%%%%%%%%%%%%%%%%%%%%%%%%%%%%%%%%%%%%%%%%%%%%%%%
function res = filetype_check_gtec_mat(filename)
% check the content of the *.mat file
var = whos('-file', filename);
res = length(intersect({'log', 'names'}, {var.name}))==2;

%%%%%%%%%%%%%%%%%%%%%%%%%%%%%%%%%%%%%%%%%%%%%%%%%%%%%%%%%%%%%%%%%%%%%%%%%%%%%%
% SUBFUNCTION that checks the presence of a specified file in a directory
%%%%%%%%%%%%%%%%%%%%%%%%%%%%%%%%%%%%%%%%%%%%%%%%%%%%%%%%%%%%%%%%%%%%%%%%%%%%%%
function res = filetype_check_dir(p, filename)
if ~isempty(p)
  d = dir(p);
else
  d = dir;
end
res = any(strcmp(filename,{d.name}));

%%%%%%%%%%%%%%%%%%%%%%%%%%%%%%%%%%%%%%%%%%%%%%%%%%%%%%%%%%%%%%%%%%%%%%%%%%%%%%
% SUBFUNCTION that checks for NeuroOmega mat file
%%%%%%%%%%%%%%%%%%%%%%%%%%%%%%%%%%%%%%%%%%%%%%%%%%%%%%%%%%%%%%%%%%%%%%%%%%%%%%
function res = filetype_check_neuroomega_mat(filename)
res=~isempty(regexp(filename,'[RL]T[1-5]D[-]{0,1}\d+\.\d+([+-]M){0,1}F\d+\.mat','once'));

%%%%%%%%%%%%%%%%%%%%%%%%%%%%%%%%%%%%%%%%%%%%%%%%%%%%%%%%%%%%%%%%%%%%%%%%%%%%%%
% SUBFUNCTION that checks whether the directory is neuralynx_cds
%%%%%%%%%%%%%%%%%%%%%%%%%%%%%%%%%%%%%%%%%%%%%%%%%%%%%%%%%%%%%%%%%%%%%%%%%%%%%%
function res = filetype_check_neuralynx_cds(filename)

res=false;
files=dir(filename);
dirlist=files([files.isdir]);

% 1) check for a subdirectory with extension .lfp, .mua or .spike
haslfp   = any(filetype_check_extension({dirlist.name}, 'lfp'));
hasmua   = any(filetype_check_extension({dirlist.name}, 'mua'));
hasspike = any(filetype_check_extension({dirlist.name}, 'spike'));

% 2) check for each of the subdirs being a neuralynx_ds
if haslfp || hasmua || hasspike
  sel=find(filetype_check_extension({dirlist.name}, 'lfp')+...
    filetype_check_extension({dirlist.name}, 'mua')+...
    filetype_check_extension({dirlist.name}, 'spike'));
  
  neuralynxdirs=cell(1,length(sel));
  
  for n=1:length(sel)
    neuralynxdirs{n}=fullfile(filename, dirlist(sel(n)).name);
  end
  
  res=any(ft_filetype(neuralynxdirs, 'neuralynx_ds'));
end

%%%%%%%%%%%%%%%%%%%%%%%%%%%%%%%%%%%%%%%%%%%%%%%%%%%%%%%%%%%%%%%%%%%%%%%%%%%%%%
% SUBFUNCTION that checks whether the file contains only ascii characters
%%%%%%%%%%%%%%%%%%%%%%%%%%%%%%%%%%%%%%%%%%%%%%%%%%%%%%%%%%%%%%%%%%%%%%%%%%%%%%
function res = filetype_check_ascii(filename, len)
% See http://en.wikipedia.org/wiki/ASCII
if exist(filename, 'file')
  fid = fopen(filename, 'rt');
  bin = fread(fid, len, 'uint8=>uint8');
  fclose(fid);
  printable = bin>31 & bin<127;  % the printable characters, represent letters, digits, punctuation marks, and a few miscellaneous symbols
  special   = bin==10 | bin==13 | bin==11; % line feed, form feed, tab
  res = all(printable | special);
else
  % always return true if the file does not (yet) exist, this is important
  % for determining the format to which data should be written
  res = 1;
end<|MERGE_RESOLUTION|>--- conflicted
+++ resolved
@@ -67,11 +67,8 @@
 %  - Qualisys *.tsv
 %  - Mrtrix *.mif
 %  - MAUS *.TextGrid
-<<<<<<< HEAD
 %  - Neurodata Without Borders *.nwb
-=======
 %  - PhysioNet *.hea and *.dat
->>>>>>> 214bccf3
 
 % Copyright (C) 2003-2020, Robert Oostenveld
 %
@@ -1469,13 +1466,11 @@
   type = '3dslicer_fscv';
   manufacturer = 'https://www.slicer.org/';
   content = 'position information about Markups Fiducial Node';
-<<<<<<< HEAD
 elseif filetype_check_extension(filename, '.nwb')
   % this could be a mrtrix compatible image file
   type = 'nwb';
   manufacturer = 'Neurodata Without Borders';
   content = 'neurophysiology data';
-=======
 elseif filetype_check_extension(filename, '.hea') && exist(fullfile(p, [f '.dat']), 'file')
   type = 'physionet_hea';
   manufacturer = 'PhysioNet';
@@ -1484,7 +1479,6 @@
   type = 'physionet_dat';
   manufacturer = 'PhysioNet';
   content = 'continuous physiological signals';
->>>>>>> 214bccf3
 end
 
 %%%%%%%%%%%%%%%%%%%%%%%%%%%%%%%%%%%%%%%%%%%%%%%%%%%%%%%%%%%%%%%%%%%%%%%%%%%%%%
