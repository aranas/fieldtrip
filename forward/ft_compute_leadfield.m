--- conflicted
+++ resolved
@@ -268,6 +268,9 @@
       end
 
     case 'openmeeg'
+      %%%%%%%%%%%%%%%%%%%%%%%%%%%%%%%%%%%%%%%%%%%%%%%%%%%%%%%%%%%%%%%%%%%%%%%%%%%%%%
+      % use code from OpenMEEG
+      %%%%%%%%%%%%%%%%%%%%%%%%%%%%%%%%%%%%%%%%%%%%%%%%%%%%%%%%%%%%%%%%%%%%%%%%%%%%%%
       ft_hastoolbox('openmeeg', 1);
 
       dsm         = ft_getopt(varargin, 'dsm');
@@ -351,36 +354,7 @@
         % construct the channels from a linear combination of all magnetometer coils
         lf = sens.tra * lf;
       end
-<<<<<<< HEAD
-      
-    case {'duneuro'}
-      %%%%%%%%%%%%%%%%%%%%%%%%%%%%%%%%%%%%%%%%%%%%%%%%%%%%%%%%%%%%%%%%%%%%%%%%%%%%%%
-      % finite element method as implemented in software duneuro
-      %%%%%%%%%%%%%%%%%%%%%%%%%%%%%%%%%%%%%%%%%%%%%%%%%%%%%%%%%%%%%%%%%%%%%%%%%%%%%%
-      
-      %TODO: units
-      
-      % compute secondary leadfield numerically
-      lf = leadfield_duneuro(dippos, headmodel, 'meg');
-      
-      % compute primary B-field analytically
-      mu = 4*pi*1e-4;
-      index = repmat(1:size(dippos,1),3,1);
-      index = index(:);
-      dipoles = [dippos(index,:) repmat(eye(3),size(dippos,1),1)];
-      Bp = compute_B_primary(sens.coilpos, dipoles, sens.coilori);
-      
-      % compute full B-field
-      lf = mu/(4*pi) * (Bp - lf);
-      
-      if isfield(sens, 'tra')
-        % construct the channels from a linear combination of all magnetometer coils
-        lf = sens.tra * lf;
-      end
-      
-=======
-
->>>>>>> 3a1ce015
+
     otherwise
       ft_error('unsupported volume conductor model for MEG');
   end % switch type for MEG
@@ -521,7 +495,7 @@
 
     case 'duneuro'
       % note that the electrode information is contained in the headmodel
-      lf = leadfield_duneuro(dippos, headmodel);
+      lf = leadfield_duneuro(dippos, headmodel, 'eeg');
 
     case 'metufem'
       p3 = zeros(Ndipoles * 3, 6);
@@ -539,36 +513,7 @@
         p3((3*i - 2) : (3 * i), 4:6) = [1 0 0; 0 1 0; 0 0 1];
       end
       [lf, session] = bem_solve_lfm_eeg(session, p3);
-<<<<<<< HEAD
-      
-    case {'infinite_currentdipole' 'infinite'}
-      % FIXME the conductivity of the medium is not known
-      lf = inf_medium_leadfield(dippos, sens.elecpos, 1);
-      
-    case 'halfspace'
-      lf = eeg_halfspace_medium_leadfield(dippos, sens.elecpos, headmodel);
-      
-    case 'infinite_monopole'
-      lf = eeg_infinite_monopole(dippos, sens.elecpos, headmodel);
-      
-    case 'halfspace_monopole'
-      lf = eeg_halfspace_monopole(dippos, sens.elecpos, headmodel);
-      
-    case 'slab_monopole'
-      lf = eeg_slab_monopole(dippos, sens.elecpos, headmodel);
-      
-    case 'simbio'
-      ft_hastoolbox('simbio', 1);
-      % note that the electrode information is contained in the headmodel (thanks to ft_prepare_vol_sens)
-      lf = leadfield_simbio(dippos, headmodel);
-      
-    case 'duneuro'
-      % note that the electrode information is contained in the headmodel
-      lf = leadfield_duneuro(dippos, headmodel, 'eeg');
-      
-=======
-
->>>>>>> 3a1ce015
+
     case 'fns'
       % note that the electrode information is contained in the headmodel
       % tolerance = 1e-8;
