--- conflicted
+++ resolved
@@ -1,10 +1,6 @@
 function test_ft_datatype
 
-<<<<<<< HEAD
-% MEM 6gb
-=======
 % MEM 8gb
->>>>>>> 2b6a363c
 % WALLTIME 01:30:00
 
 % TEST test_ft_datatype
