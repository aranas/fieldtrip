function ft_test(varargin)

% FT_TEST performs selected FieldTrip test scripts or reports on previous test
% results from the dashboard.
%
% Use as
%   ft_test run             ...
%   ft_test moxunit_run     ...
%   ft_test report          ...
%   ft_test compare         ...
%
% ========= Running tests =========
%
% To execute a test and submit the results to the database, you would do
%   ft_test run
% to run all test functions, or
%   ft_test run test_bug46
% to run a selected test.
%
% Test functions should not require any input arguments. Any output arguments will
% not be considered.
%
% Additional optional arguments are specified as key-value pairs and can include
%   dependency       = string
%   upload           = string, upload test results to the dashboard, can be 'yes' or 'no' (default = 'yes')
%   dccnpath         = string, allow files to be read from the DCCN path, can be 'yes' or 'no' (default is automatic)
%   assertclean      = string, test whether FT version is clean, can be 'yes' or 'no' (default = 'yes')
%   maxmem           = number (in bytes) or string such as 10GB
%   maxwalltime      = number (in seconds) or string such as HH:MM:SS
%
% ========= Running MOxUnit tests =========
%
% To execute tests using MOxUNit, you would do
%   ft_test moxunit_run
%
% This feature is currently experimental, but should support the same 
% options as ft_test run (see above), and in addition:
%   xmloutput         = string, filename for JUnit-like XML file with test
<<<<<<< HEAD
%                       results (used for shippable CI)
=======
%                       results (used for shippable CI).
%   exclude_if_prefix_equals_failed = string, if set to false (or 'no')
%                       then tests are also run if their filename starts
%                       with 'failed'. If set to true (or 'yes'), which is
%                       the default, then filenames starting with 'failed'
%                       are skipped.
>>>>>>> 3b4f9fc0
%
% ========= Reporting on tests =========
%
% To print a table with the results on screen, you would do
%   ft_test report
% to show all, or for a specific one
%   ft_test report test_bug46
%
% Additional query arguments are specified as key-value pairs and can include
%   matlabversion    = string, for example 2016b
%   fieldtripversion = string
%   branch           = string
%   arch             = string, can be glnxa64, maci64. win32 or win64 
%   hostname         = string
%   user             = string
%
% ========= Comparing tests =========
%
% To print a table comparing different test results, you would do
%   ft_test compare matlabversion     ea3c2b9  314d186
%   ft_test compare fieldtripversion  2015b    2016b
%   ft_test compare arch              glnxa64  win32
%
% Additional query arguments are specified as key-value pairs and can include
%   matlabversion    = string, for example 2016b
%   fieldtripversion = string
%   branch           = string
%   arch             = string, can be glnxa64, maci64. win32 or win64 
%   hostname         = string
%   user             = string
%
% See also FT_VERSION

% Copyright (C) 2016-2017, Robert oostenveld
%
% This file is part of FieldTrip, see http://www.ru.nl/donders/fieldtrip
% for the documentation and details.
%
%    FieldTrip is free software: you can redistribute it and/or modify
%    it under the terms of the GNU General Public License as published by
%    the Free Software Foundation, either version 3 of the License, or
%    (at your option) any later version.
%
%    FieldTrip is distributed in the hope that it will be useful,
%    but WITHOUT ANY WARRANTY; without even the implied warranty of
%    MERCHANTABILITY or FITNESS FOR A PARTICULAR PURPOSE.  See the
%    GNU General Public License for more details.
%
%    You should have received a copy of the GNU General Public License
%    along with FieldTrip. If not, see <http://www.gnu.org/licenses/>.
%
% $Id$

switch (varargin{1})
  case 'run'
    ft_test_run(varargin{:});
  case 'moxunit_run'
    ft_test_moxunit_run(varargin{:});
  case 'report'
    ft_test_report(varargin{:});
  case 'compare'
    ft_test_compare(varargin{:});
  otherwise
    error('unsupported command "%s"', varargin{1})
end % switch

<|MERGE_RESOLUTION|>--- conflicted
+++ resolved
@@ -36,16 +36,12 @@
 % This feature is currently experimental, but should support the same 
 % options as ft_test run (see above), and in addition:
 %   xmloutput         = string, filename for JUnit-like XML file with test
-<<<<<<< HEAD
-%                       results (used for shippable CI)
-=======
 %                       results (used for shippable CI).
 %   exclude_if_prefix_equals_failed = string, if set to false (or 'no')
 %                       then tests are also run if their filename starts
 %                       with 'failed'. If set to true (or 'yes'), which is
 %                       the default, then filenames starting with 'failed'
 %                       are skipped.
->>>>>>> 3b4f9fc0
 %
 % ========= Reporting on tests =========
 %
